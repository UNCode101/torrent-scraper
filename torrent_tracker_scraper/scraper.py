--- conflicted
+++ resolved
@@ -9,6 +9,7 @@
 import time
 from multiprocessing import Pool
 from typing import Callable, List, Tuple
+from urllib.parse import urlparse
 
 import requests
 
@@ -80,6 +81,8 @@
         sock.settimeout(timeout)
         try:
             sock.connect((self.hostname, self.port))
+        # TODO socket.error is deprecated since Python 3.3
+        # https://docs.python.org/3/library/socket.html#socket.error
         except socket.error as e:
             sock.close()
             logger.warning("Could not connect to %s: %s", self, e)
@@ -145,6 +148,8 @@
         # Receive a Connect Request response
         try:
             res = self.connection.sock.recv(UDP_PACKET_BUFFER_SIZE)
+        # TODO socket.error is deprecated since Python 3.3
+        # https://docs.python.org/3/library/socket.html#socket.error
         except (socket.error, socket.timeout) as e:
             logger.error("Receiving connect request response failed: %s", e)
             return 0, None, f"Receiving connect request response failed: {e}"
@@ -169,6 +174,8 @@
         try:
             res = self.connection.sock.recv(UDP_PACKET_BUFFER_SIZE)
             res = res[: 8 + (12 * len(self.good_infohashes))]
+        # TODO socket.error is deprecated since Python 3.3
+        # https://docs.python.org/3/library/socket.html#socket.error
         except (socket.timeout, socket.error) as e:
             logger.error("Receiving scrape response failed %s: %s", self.connection, e)
             return None, f"Receiving scrape response failed {self.connection}: {e}"
@@ -237,10 +244,15 @@
             response_transaction_id, connection_id, error = self._connect_request(
                 transaction_id,
             )
-<<<<<<< HEAD
             if error:
                 result["error"] = error
                 return result
+        except ConnectionRefusedError as e:
+            msg = "Connection refused for %s: %s" % (self.connection, e)
+            logAndSetError(result, msg)
+            return result
+        # TODO: `socket.error` has been deprecated since Python3
+        # https://docs.python.org/3/library/socket.html#socket.error
         except socket.error as e:
             msg = f"Connect request failed for {self.connection}: {e}"
             logAndSetError(result, msg)
@@ -250,15 +262,6 @@
             msg = "Response transaction_id==0 meaning something went wrong during the connect request"
             logAndSetError(result, msg)
             return result
-=======
-        except socket.timeout as e:
-            logger.error("Socket timeout for %s: %s", self.connection, e)
-            return ["Socket timeout for %s: %s" % (self.connection, e)]
-        except ConnectionRefusedError as e:
-            logger.error("Connection refused for %s: %s", self.connection, e)
-            return ["Connection refused for %s: %s" % (self.connection, e)]
-
->>>>>>> dc85caba
 
         if transaction_id != response_transaction_id:
             msg = "Response transaction_id doesnt match in connect request [{}]. Expected {}, got {}".format(

{
    "_meta": {
        "hash": {
<<<<<<< HEAD
            "sha256": "cfd7ead922a082cb46f870c9b2477f91973c1f08700e7748b610431c97d44742"
=======
            "sha256": "4f2579b467b2fc315494798e3dd494d2cf67d69e4434fa3651ba7ea855bcb7b6"
>>>>>>> d912ba2f
        },
        "pipfile-spec": 6,
        "requires": {},
        "sources": [
            {
                "name": "pypi",
                "url": "https://pypi.org/simple",
                "verify_ssl": true
            }
        ]
    },
    "default": {
        "certifi": {
            "hashes": [
                "sha256:5930595817496dd21bb8dc35dad090f1c2cd0adfaf21204bf6732ca5d8ee34d3",
                "sha256:8fc0819f1f30ba15bdb34cceffb9ef04d99f420f68eb75d901e9560b8749fc41"
            ],
            "version": "==2020.6.20"
        },
        "chardet": {
            "hashes": [
                "sha256:84ab92ed1c4d4f16916e05906b6b75a6c0fb5db821cc65e70cbd64a3e2a5eaae",
                "sha256:fc323ffcaeaed0e0a02bf4d117757b98aed530d9ed4531e3e15460124c106691"
            ],
            "version": "==3.0.4"
        },
        "idna": {
            "hashes": [
                "sha256:b307872f855b18632ce0c21c5e45be78c0ea7ae4c15c828c20788b26921eb3f6",
                "sha256:b97d804b1e9b523befed77c48dacec60e6dcb0b5391d57af6a65a312a90648c0"
            ],
<<<<<<< HEAD
            "markers": "python_version >= '2.7' and python_version not in '3.0, 3.1, 3.2, 3.3'",
=======
>>>>>>> d912ba2f
            "version": "==2.10"
        },
        "requests": {
            "hashes": [
                "sha256:b3559a131db72c33ee969480840fff4bb6dd111de7dd27c8ee1f820f4f00231b",
                "sha256:fe75cc94a9443b9246fc7049224f75604b113c36acb93f87b80ed42c44cbb898"
            ],
            "index": "pypi",
            "version": "==2.24.0"
        },
        "urllib3": {
            "hashes": [
<<<<<<< HEAD
                "sha256:91056c15fa70756691db97756772bb1eb9678fa585d9184f24534b100dc60f4a",
                "sha256:e7983572181f5e1522d9c98453462384ee92a0be7fac5f1413a1e35c56cc0461"
            ],
            "markers": "python_version >= '2.7' and python_version not in '3.0, 3.1, 3.2, 3.3, 3.4' and python_version < '4'",
            "version": "==1.25.10"
=======
                "sha256:8d7eaa5a82a1cac232164990f04874c594c9453ec55eef02eab885aa02fc17a2",
                "sha256:f5321fbe4bf3fefa0efd0bfe7fb14e90909eb62a48ccda331726b4319897dd5e"
            ],
            "version": "==1.25.11"
>>>>>>> d912ba2f
        }
    },
    "develop": {
        "appdirs": {
            "hashes": [
                "sha256:7d5d0167b2b1ba821647616af46a749d1c653740dd0d2415100fe26e27afdf41",
                "sha256:a841dacd6b99318a741b166adb07e19ee71a274450e68237b4650ca1055ab128"
            ],
            "version": "==1.4.4"
        },
        "astroid": {
            "hashes": [
                "sha256:2f4078c2a41bf377eea06d71c9d2ba4eb8f6b1af2135bec27bbbb7d8f12bb703",
                "sha256:bc58d83eb610252fd8de6363e39d4f1d0619c894b0ed24603b881c02e64c7386"
            ],
<<<<<<< HEAD
            "markers": "python_version >= '3.5'",
=======
>>>>>>> d912ba2f
            "version": "==2.4.2"
        },
        "attrs": {
            "hashes": [
                "sha256:26b54ddbbb9ee1d34d5d3668dd37d6cf74990ab23c828c2888dccdceee395594",
                "sha256:fce7fc47dfc976152e82d53ff92fa0407700c21acd20886a13777a0d20e655dc"
            ],
<<<<<<< HEAD
            "markers": "python_version >= '2.7' and python_version not in '3.0, 3.1, 3.2, 3.3'",
=======
>>>>>>> d912ba2f
            "version": "==20.2.0"
        },
        "black": {
            "hashes": [
                "sha256:1b30e59be925fafc1ee4565e5e08abef6b03fe455102883820fe5ee2e4734e0b",
                "sha256:c2edb73a08e9e0e6f65a0e6af18b059b8b1cdd5bef997d7a0b181df93dc81539"
            ],
            "index": "pypi",
            "version": "==19.10b0"
        },
        "bleach": {
            "hashes": [
                "sha256:52b5919b81842b1854196eaae5ca29679a2f2e378905c346d3ca8227c2c66080",
                "sha256:9f8ccbeb6183c6e6cddea37592dfb0167485c1e3b13b3363bc325aa8bda3adbd"
            ],
<<<<<<< HEAD
            "markers": "python_version >= '2.7' and python_version not in '3.0, 3.1, 3.2, 3.3, 3.4'",
=======
>>>>>>> d912ba2f
            "version": "==3.2.1"
        },
        "bump": {
            "hashes": [
<<<<<<< HEAD
                "sha256:5f065d63f9c26eb0d2efb4ad7f2dead01a3d52e45f4eea10ae3eda9d259477d3",
                "sha256:c733b255eb0e8118b2dd664be4f5aa14d3593b6dbd985367c0acf62da648455d"
            ],
            "index": "pypi",
            "version": "==1.1.1"
        },
        "certifi": {
            "hashes": [
=======
>>>>>>> d912ba2f
                "sha256:5930595817496dd21bb8dc35dad090f1c2cd0adfaf21204bf6732ca5d8ee34d3",
                "sha256:8fc0819f1f30ba15bdb34cceffb9ef04d99f420f68eb75d901e9560b8749fc41"
            ],
            "version": "==2020.6.20"
        },
        "cffi": {
            "hashes": [
<<<<<<< HEAD
                "sha256:0da50dcbccd7cb7e6c741ab7912b2eff48e85af217d72b57f80ebc616257125e",
                "sha256:12a453e03124069b6896107ee133ae3ab04c624bb10683e1ed1c1663df17c13c",
                "sha256:15419020b0e812b40d96ec9d369b2bc8109cc3295eac6e013d3261343580cc7e",
                "sha256:15a5f59a4808f82d8ec7364cbace851df591c2d43bc76bcbe5c4543a7ddd1bf1",
                "sha256:23e44937d7695c27c66a54d793dd4b45889a81b35c0751ba91040fe825ec59c4",
                "sha256:29c4688ace466a365b85a51dcc5e3c853c1d283f293dfcc12f7a77e498f160d2",
                "sha256:57214fa5430399dffd54f4be37b56fe22cedb2b98862550d43cc085fb698dc2c",
                "sha256:577791f948d34d569acb2d1add5831731c59d5a0c50a6d9f629ae1cefd9ca4a0",
                "sha256:6539314d84c4d36f28d73adc1b45e9f4ee2a89cdc7e5d2b0a6dbacba31906798",
                "sha256:65867d63f0fd1b500fa343d7798fa64e9e681b594e0a07dc934c13e76ee28fb1",
                "sha256:672b539db20fef6b03d6f7a14b5825d57c98e4026401fce838849f8de73fe4d4",
                "sha256:6843db0343e12e3f52cc58430ad559d850a53684f5b352540ca3f1bc56df0731",
                "sha256:7057613efefd36cacabbdbcef010e0a9c20a88fc07eb3e616019ea1692fa5df4",
                "sha256:76ada88d62eb24de7051c5157a1a78fd853cca9b91c0713c2e973e4196271d0c",
                "sha256:837398c2ec00228679513802e3744d1e8e3cb1204aa6ad408b6aff081e99a487",
                "sha256:8662aabfeab00cea149a3d1c2999b0731e70c6b5bac596d95d13f643e76d3d4e",
                "sha256:95e9094162fa712f18b4f60896e34b621df99147c2cee216cfa8f022294e8e9f",
                "sha256:99cc66b33c418cd579c0f03b77b94263c305c389cb0c6972dac420f24b3bf123",
                "sha256:9b219511d8b64d3fa14261963933be34028ea0e57455baf6781fe399c2c3206c",
                "sha256:ae8f34d50af2c2154035984b8b5fc5d9ed63f32fe615646ab435b05b132ca91b",
                "sha256:b9aa9d8818c2e917fa2c105ad538e222a5bce59777133840b93134022a7ce650",
                "sha256:bf44a9a0141a082e89c90e8d785b212a872db793a0080c20f6ae6e2a0ebf82ad",
                "sha256:c0b48b98d79cf795b0916c57bebbc6d16bb43b9fc9b8c9f57f4cf05881904c75",
                "sha256:da9d3c506f43e220336433dffe643fbfa40096d408cb9b7f2477892f369d5f82",
                "sha256:e4082d832e36e7f9b2278bc774886ca8207346b99f278e54c9de4834f17232f7",
                "sha256:e4b9b7af398c32e408c00eb4e0d33ced2f9121fd9fb978e6c1b57edd014a7d15",
                "sha256:e613514a82539fc48291d01933951a13ae93b6b444a88782480be32245ed4afa",
                "sha256:f5033952def24172e60493b68717792e3aebb387a8d186c43c020d9363ee7281"
            ],
            "version": "==1.14.2"
=======
                "sha256:005f2bfe11b6745d726dbb07ace4d53f057de66e336ff92d61b8c7e9c8f4777d",
                "sha256:09e96138280241bd355cd585148dec04dbbedb4f46128f340d696eaafc82dd7b",
                "sha256:0b1ad452cc824665ddc682400b62c9e4f5b64736a2ba99110712fdee5f2505c4",
                "sha256:0ef488305fdce2580c8b2708f22d7785ae222d9825d3094ab073e22e93dfe51f",
                "sha256:15f351bed09897fbda218e4db5a3d5c06328862f6198d4fb385f3e14e19decb3",
                "sha256:22399ff4870fb4c7ef19fff6eeb20a8bbf15571913c181c78cb361024d574579",
                "sha256:23e5d2040367322824605bc29ae8ee9175200b92cb5483ac7d466927a9b3d537",
                "sha256:2791f68edc5749024b4722500e86303a10d342527e1e3bcac47f35fbd25b764e",
                "sha256:2f9674623ca39c9ebe38afa3da402e9326c245f0f5ceff0623dccdac15023e05",
                "sha256:3363e77a6176afb8823b6e06db78c46dbc4c7813b00a41300a4873b6ba63b171",
                "sha256:33c6cdc071ba5cd6d96769c8969a0531be2d08c2628a0143a10a7dcffa9719ca",
                "sha256:3b8eaf915ddc0709779889c472e553f0d3e8b7bdf62dab764c8921b09bf94522",
                "sha256:3cb3e1b9ec43256c4e0f8d2837267a70b0e1ca8c4f456685508ae6106b1f504c",
                "sha256:3eeeb0405fd145e714f7633a5173318bd88d8bbfc3dd0a5751f8c4f70ae629bc",
                "sha256:44f60519595eaca110f248e5017363d751b12782a6f2bd6a7041cba275215f5d",
                "sha256:4d7c26bfc1ea9f92084a1d75e11999e97b62d63128bcc90c3624d07813c52808",
                "sha256:529c4ed2e10437c205f38f3691a68be66c39197d01062618c55f74294a4a4828",
                "sha256:6642f15ad963b5092d65aed022d033c77763515fdc07095208f15d3563003869",
                "sha256:85ba797e1de5b48aa5a8427b6ba62cf69607c18c5d4eb747604b7302f1ec382d",
                "sha256:8f0f1e499e4000c4c347a124fa6a27d37608ced4fe9f7d45070563b7c4c370c9",
                "sha256:a624fae282e81ad2e4871bdb767e2c914d0539708c0f078b5b355258293c98b0",
                "sha256:b0358e6fefc74a16f745afa366acc89f979040e0cbc4eec55ab26ad1f6a9bfbc",
                "sha256:bbd2f4dfee1079f76943767fce837ade3087b578aeb9f69aec7857d5bf25db15",
                "sha256:bf39a9e19ce7298f1bd6a9758fa99707e9e5b1ebe5e90f2c3913a47bc548747c",
                "sha256:c11579638288e53fc94ad60022ff1b67865363e730ee41ad5e6f0a17188b327a",
                "sha256:c150eaa3dadbb2b5339675b88d4573c1be3cb6f2c33a6c83387e10cc0bf05bd3",
                "sha256:c53af463f4a40de78c58b8b2710ade243c81cbca641e34debf3396a9640d6ec1",
                "sha256:cb763ceceae04803adcc4e2d80d611ef201c73da32d8f2722e9d0ab0c7f10768",
                "sha256:cc75f58cdaf043fe6a7a6c04b3b5a0e694c6a9e24050967747251fb80d7bce0d",
                "sha256:d80998ed59176e8cba74028762fbd9b9153b9afc71ea118e63bbf5d4d0f9552b",
                "sha256:de31b5164d44ef4943db155b3e8e17929707cac1e5bd2f363e67a56e3af4af6e",
                "sha256:e66399cf0fc07de4dce4f588fc25bfe84a6d1285cc544e67987d22663393926d",
                "sha256:f0620511387790860b249b9241c2f13c3a80e21a73e0b861a2df24e9d6f56730",
                "sha256:f4eae045e6ab2bb54ca279733fe4eb85f1effda392666308250714e01907f394",
                "sha256:f92cdecb618e5fa4658aeb97d5eb3d2f47aa94ac6477c6daf0f306c5a3b9e6b1",
                "sha256:f92f789e4f9241cd262ad7a555ca2c648a98178a953af117ef7fad46aa1d5591"
            ],
            "version": "==1.14.3"
>>>>>>> d912ba2f
        },
        "chardet": {
            "hashes": [
                "sha256:84ab92ed1c4d4f16916e05906b6b75a6c0fb5db821cc65e70cbd64a3e2a5eaae",
                "sha256:fc323ffcaeaed0e0a02bf4d117757b98aed530d9ed4531e3e15460124c106691"
            ],
            "version": "==3.0.4"
        },
        "click": {
            "hashes": [
<<<<<<< HEAD
                "sha256:29f99fc6125fbc931b758dc053b3114e55c77a6e4c6c3a2674a2dc986016381d",
                "sha256:f15516df478d5a56180fbf80e68f206010e6d160fc39fa508b65e035fd75130b"
            ],
            "version": "==6.7"
=======
                "sha256:d2b5255c7c6349bc1bd1e59e08cd12acbbd63ce649f2588755783aa94dfb6b1a",
                "sha256:dacca89f4bfadd5de3d7489b7c8a566eee0d3676333fbb50030263894c38c0dc"
            ],
            "version": "==7.1.2"
>>>>>>> d912ba2f
        },
        "colorama": {
            "hashes": [
                "sha256:5941b2b48a20143d2267e95b1c2a7603ce057ee39fd88e7329b0c292aa16869b",
                "sha256:9f47eda37229f68eee03b24b9748937c7dc3868f906e8ba69fbcbdd3bc5dc3e2"
            ],
            "version": "==0.4.4"
        },
        "cryptography": {
            "hashes": [
                "sha256:22f8251f68953553af4f9c11ec5f191198bc96cff9f0ac5dd5ff94daede0ee6d",
                "sha256:284e275e3c099a80831f9898fb5c9559120d27675c3521278faba54e584a7832",
                "sha256:3e17d02941c0f169c5b877597ca8be895fca0e5e3eb882526a74aa4804380a98",
                "sha256:52a47e60953679eea0b4d490ca3c241fb1b166a7b161847ef4667dfd49e7699d",
                "sha256:57b8c1ed13b8aa386cabbfde3be175d7b155682470b0e259fecfe53850967f8a",
                "sha256:6a8f64ed096d13f92d1f601a92d9fd1f1025dc73a2ca1ced46dcf5e0d4930943",
                "sha256:6e8a3c7c45101a7eeee93102500e1b08f2307c717ff553fcb3c1127efc9b6917",
                "sha256:7ef41304bf978f33cfb6f43ca13bb0faac0c99cda33693aa20ad4f5e34e8cb8f",
                "sha256:87c2fffd61e934bc0e2c927c3764c20b22d7f5f7f812ee1a477de4c89b044ca6",
                "sha256:88069392cd9a1e68d2cfd5c3a2b0d72a44ef3b24b8977a4f7956e9e3c4c9477a",
                "sha256:8a0866891326d3badb17c5fd3e02c926b635e8923fa271b4813cd4d972a57ff3",
                "sha256:8f0fd8b0751d75c4483c534b209e39e918f0d14232c0d8a2a76e687f64ced831",
                "sha256:9a07e6d255053674506091d63ab4270a119e9fc83462c7ab1dbcb495b76307af",
                "sha256:9a8580c9afcdcddabbd064c0a74f337af74ff4529cdf3a12fa2e9782d677a2e5",
                "sha256:bd80bc156d3729b38cb227a5a76532aef693b7ac9e395eea8063ee50ceed46a5",
                "sha256:d1cbc3426e6150583b22b517ef3720036d7e3152d428c864ff0f3fcad2b97591",
                "sha256:e15ac84dcdb89f92424cbaca4b0b34e211e7ce3ee7b0ec0e4f3c55cee65fae5a",
                "sha256:e4789b84f8dedf190148441f7c5bfe7244782d9cbb194a36e17b91e7d3e1cca9",
                "sha256:f01c9116bfb3ad2831e125a73dcd957d173d6ddca7701528eff1e7d97972872c",
                "sha256:f0e3986f6cce007216b23c490f093f35ce2068f3c244051e559f647f6731b7ae",
                "sha256:f2aa3f8ba9e2e3fd49bd3de743b976ab192fbf0eb0348cebde5d2a9de0090a9f",
                "sha256:fb70a4cedd69dc52396ee114416a3656e011fb0311fca55eb55c7be6ed9c8aef"
            ],
<<<<<<< HEAD
            "markers": "python_version >= '2.7' and python_version not in '3.0, 3.1, 3.2, 3.3, 3.4'",
            "version": "==0.4.3"
=======
            "index": "pypi",
            "version": "==3.2"
>>>>>>> d912ba2f
        },
        "coverage": {
            "hashes": [
                "sha256:0203acd33d2298e19b57451ebb0bed0ab0c602e5cf5a818591b4918b1f97d516",
                "sha256:0f313707cdecd5cd3e217fc68c78a960b616604b559e9ea60cc16795c4304259",
                "sha256:1c6703094c81fa55b816f5ae542c6ffc625fec769f22b053adb42ad712d086c9",
                "sha256:1d44bb3a652fed01f1f2c10d5477956116e9b391320c94d36c6bf13b088a1097",
                "sha256:280baa8ec489c4f542f8940f9c4c2181f0306a8ee1a54eceba071a449fb870a0",
                "sha256:29a6272fec10623fcbe158fdf9abc7a5fa032048ac1d8631f14b50fbfc10d17f",
                "sha256:2b31f46bf7b31e6aa690d4c7a3d51bb262438c6dcb0d528adde446531d0d3bb7",
                "sha256:2d43af2be93ffbad25dd959899b5b809618a496926146ce98ee0b23683f8c51c",
                "sha256:381ead10b9b9af5f64646cd27107fb27b614ee7040bb1226f9c07ba96625cbb5",
                "sha256:47a11bdbd8ada9b7ee628596f9d97fbd3851bd9999d398e9436bd67376dbece7",
                "sha256:4d6a42744139a7fa5b46a264874a781e8694bb32f1d76d8137b68138686f1729",
                "sha256:50691e744714856f03a86df3e2bff847c2acede4c191f9a1da38f088df342978",
                "sha256:530cc8aaf11cc2ac7430f3614b04645662ef20c348dce4167c22d99bec3480e9",
                "sha256:582ddfbe712025448206a5bc45855d16c2e491c2dd102ee9a2841418ac1c629f",
                "sha256:63808c30b41f3bbf65e29f7280bf793c79f54fb807057de7e5238ffc7cc4d7b9",
                "sha256:71b69bd716698fa62cd97137d6f2fdf49f534decb23a2c6fc80813e8b7be6822",
                "sha256:7858847f2d84bf6e64c7f66498e851c54de8ea06a6f96a32a1d192d846734418",
                "sha256:78e93cc3571fd928a39c0b26767c986188a4118edc67bc0695bc7a284da22e82",
                "sha256:7f43286f13d91a34fadf61ae252a51a130223c52bfefb50310d5b2deb062cf0f",
                "sha256:86e9f8cd4b0cdd57b4ae71a9c186717daa4c5a99f3238a8723f416256e0b064d",
                "sha256:8f264ba2701b8c9f815b272ad568d555ef98dfe1576802ab3149c3629a9f2221",
                "sha256:9342dd70a1e151684727c9c91ea003b2fb33523bf19385d4554f7897ca0141d4",
                "sha256:9361de40701666b034c59ad9e317bae95c973b9ff92513dd0eced11c6adf2e21",
                "sha256:9669179786254a2e7e57f0ecf224e978471491d660aaca833f845b72a2df3709",
                "sha256:aac1ba0a253e17889550ddb1b60a2063f7474155465577caa2a3b131224cfd54",
                "sha256:aef72eae10b5e3116bac6957de1df4d75909fc76d1499a53fb6387434b6bcd8d",
                "sha256:bd3166bb3b111e76a4f8e2980fa1addf2920a4ca9b2b8ca36a3bc3dedc618270",
                "sha256:c1b78fb9700fc961f53386ad2fd86d87091e06ede5d118b8a50dea285a071c24",
                "sha256:c3888a051226e676e383de03bf49eb633cd39fc829516e5334e69b8d81aae751",
                "sha256:c5f17ad25d2c1286436761b462e22b5020d83316f8e8fcb5deb2b3151f8f1d3a",
                "sha256:c851b35fc078389bc16b915a0a7c1d5923e12e2c5aeec58c52f4aa8085ac8237",
                "sha256:cb7df71de0af56000115eafd000b867d1261f786b5eebd88a0ca6360cccfaca7",
                "sha256:cedb2f9e1f990918ea061f28a0f0077a07702e3819602d3507e2ff98c8d20636",
                "sha256:e8caf961e1b1a945db76f1b5fa9c91498d15f545ac0ababbe575cfab185d3bd8"
            ],
            "markers": "python_version >= '2.7' and python_version not in '3.0, 3.1, 3.2, 3.3, 3.4' and python_version < '4'",
            "version": "==5.3"
        },
        "cryptography": {
            "hashes": [
                "sha256:10c9775a3f31610cf6b694d1fe598f2183441de81cedcf1814451ae53d71b13a",
                "sha256:180c9f855a8ea280e72a5d61cf05681b230c2dce804c48e9b2983f491ecc44ed",
                "sha256:247df238bc05c7d2e934a761243bfdc67db03f339948b1e2e80c75d41fc7cc36",
                "sha256:26409a473cc6278e4c90f782cd5968ebad04d3911ed1c402fc86908c17633e08",
                "sha256:2a27615c965173c4c88f2961cf18115c08fedfb8bdc121347f26e8458dc6d237",
                "sha256:2e26223ac636ca216e855748e7d435a1bf846809ed12ed898179587d0cf74618",
                "sha256:321761d55fb7cb256b771ee4ed78e69486a7336be9143b90c52be59d7657f50f",
                "sha256:4005b38cd86fc51c955db40b0f0e52ff65340874495af72efabb1bb8ca881695",
                "sha256:4b9e96543d0784acebb70991ebc2dbd99aa287f6217546bb993df22dd361d41c",
                "sha256:548b0818e88792318dc137d8b1ec82a0ab0af96c7f0603a00bb94f896fbf5e10",
                "sha256:725875681afe50b41aee7fdd629cedbc4720bab350142b12c55c0a4d17c7416c",
                "sha256:7a63e97355f3cd77c94bd98c59cb85fe0efd76ea7ef904c9b0316b5bbfde6ed1",
                "sha256:94191501e4b4009642be21dde2a78bd3c2701a81ee57d3d3d02f1d99f8b64a9e",
                "sha256:969ae512a250f869c1738ca63be843488ff5cc031987d302c1f59c7dbe1b225f",
                "sha256:9f734423eb9c2ea85000aa2476e0d7a58e021bc34f0a373ac52a5454cd52f791",
                "sha256:b45ab1c6ece7c471f01c56f5d19818ca797c34541f0b2351635a5c9fe09ac2e0",
                "sha256:cc6096c86ec0de26e2263c228fb25ee01c3ff1346d3cfc219d67d49f303585af",
                "sha256:dc3f437ca6353979aace181f1b790f0fc79e446235b14306241633ab7d61b8f8",
                "sha256:e7563eb7bc5c7e75a213281715155248cceba88b11cb4b22957ad45b85903761",
                "sha256:e7dad66a9e5684a40f270bd4aee1906878193ae50a4831922e454a2a457f1716",
                "sha256:eb80a288e3cfc08f679f95da72d2ef90cb74f6d8a8ba69d2f215c5e110b2ca32",
                "sha256:fa7fbcc40e2210aca26c7ac8a39467eae444d90a2c346cbcffd9133a166bcc67"
            ],
            "markers": "python_version >= '2.7' and python_version not in '3.0, 3.1, 3.2, 3.3, 3.4'",
            "version": "==3.1"
        },
        "docutils": {
            "hashes": [
                "sha256:0c5b78adfbf7762415433f5515cd5c9e762339e23369dbe8000d84a4bf4ab3af",
                "sha256:c2de3a60e9e7d07be26b7f2b00ca0309c207e06c100f9cc2a94931fc75a478fc"
            ],
            "markers": "python_version >= '2.7' and python_version not in '3.0, 3.1, 3.2, 3.3, 3.4'",
            "version": "==0.16"
        },
        "first": {
            "hashes": [
                "sha256:8d8e46e115ea8ac652c76123c0865e3ff18372aef6f03c22809ceefcea9dec86",
                "sha256:ff285b08c55f8c97ce4ea7012743af2495c9f1291785f163722bd36f6af6d3bf"
            ],
            "version": "==2.0.2"
        },
        "gitchangelog": {
            "hashes": [
                "sha256:3d8d6a730450fbd5b0a9bc58d0dd3e269c967d7eb4fece0c5cff4372a3f77421",
                "sha256:45f8b8e64cece0d9bb03a35ecd8ee62c1c7157f8dac0ef3cb68381bfcc1bde29"
            ],
            "index": "pypi",
            "version": "==3.0.4"
        },
        "idna": {
            "hashes": [
                "sha256:b307872f855b18632ce0c21c5e45be78c0ea7ae4c15c828c20788b26921eb3f6",
                "sha256:b97d804b1e9b523befed77c48dacec60e6dcb0b5391d57af6a65a312a90648c0"
            ],
<<<<<<< HEAD
            "markers": "python_version >= '2.7' and python_version not in '3.0, 3.1, 3.2, 3.3'",
=======
>>>>>>> d912ba2f
            "version": "==2.10"
        },
        "importlib-metadata": {
            "hashes": [
                "sha256:90bb658cdbbf6d1735b6341ce708fc7024a3e14e99ffdc5783edea9f9b077f83",
                "sha256:dc15b2969b4ce36305c51eebe62d418ac7791e9a157911d58bfb1f9ccd8e2070"
            ],
            "index": "pypi",
            "version": "==1.7.0"
<<<<<<< HEAD
=======
        },
        "iniconfig": {
            "hashes": [
                "sha256:011e24c64b7f47f6ebd835bb12a743f2fbe9a26d4cecaa7f53bc4f35ee9da8b3",
                "sha256:bc3af051d7d14b2ee5ef9969666def0cd1a000e121eaea580d4a313df4b37f32"
            ],
            "version": "==1.1.1"
        },
        "isort": {
            "hashes": [
                "sha256:54da7e92468955c4fceacd0c86bd0ec997b0e1ee80d97f67c35a78b719dccab1",
                "sha256:6e811fcb295968434526407adb8796944f1988c5b65e8139058f2014cbe100fd"
            ],
            "version": "==4.3.21"
        },
        "jeepney": {
            "hashes": [
                "sha256:3479b861cc2b6407de5188695fa1a8d57e5072d7059322469b62628869b8e36e",
                "sha256:d6c6b49683446d2407d2fe3acb7a368a77ff063f9182fe427da15d622adc24cf"
            ],
            "markers": "sys_platform == 'linux'",
            "version": "==0.4.3"
>>>>>>> d912ba2f
        },
        "iniconfig": {
            "hashes": [
                "sha256:80cf40c597eb564e86346103f609d74efce0f6b4d4f30ec8ce9e2c26411ba437",
                "sha256:e5f92f89355a67de0595932a6c6c02ab4afddc6fcdc0bfc5becd0d60884d3f69"
            ],
            "version": "==1.0.1"
        },
        "isort": {
            "hashes": [
                "sha256:171c5f365791073426b5ed3a156c2081a47f88c329161fd28228ff2da4c97ddb",
                "sha256:ba91218eee31f1e300ecc079ef0c524cea3fc41bfbb979cbdf5fd3a889e3cfed"
            ],
            "markers": "python_version >= '3.6' and python_version < '4.0'",
            "version": "==5.5.2"
        },
        "jeepney": {
            "hashes": [
<<<<<<< HEAD
                "sha256:3479b861cc2b6407de5188695fa1a8d57e5072d7059322469b62628869b8e36e",
                "sha256:d6c6b49683446d2407d2fe3acb7a368a77ff063f9182fe427da15d622adc24cf"
            ],
            "markers": "sys_platform == 'linux'",
            "version": "==0.4.3"
        },
        "keyring": {
            "hashes": [
                "sha256:4e34ea2fdec90c1c43d6610b5a5fafa1b9097db1802948e90caf5763974b8f8d",
                "sha256:9aeadd006a852b78f4b4ef7c7556c2774d2432bbef8ee538a3e9089ac8b11466"
            ],
            "markers": "python_version >= '3.6'",
            "version": "==21.4.0"
        },
        "lazy-object-proxy": {
            "hashes": [
                "sha256:0c4b206227a8097f05c4dbdd323c50edf81f15db3b8dc064d08c62d37e1a504d",
                "sha256:194d092e6f246b906e8f70884e620e459fc54db3259e60cf69a4d66c3fda3449",
                "sha256:1be7e4c9f96948003609aa6c974ae59830a6baecc5376c25c92d7d697e684c08",
                "sha256:4677f594e474c91da97f489fea5b7daa17b5517190899cf213697e48d3902f5a",
                "sha256:48dab84ebd4831077b150572aec802f303117c8cc5c871e182447281ebf3ac50",
                "sha256:5541cada25cd173702dbd99f8e22434105456314462326f06dba3e180f203dfd",
                "sha256:59f79fef100b09564bc2df42ea2d8d21a64fdcda64979c0fa3db7bdaabaf6239",
                "sha256:8d859b89baf8ef7f8bc6b00aa20316483d67f0b1cbf422f5b4dc56701c8f2ffb",
                "sha256:9254f4358b9b541e3441b007a0ea0764b9d056afdeafc1a5569eee1cc6c1b9ea",
                "sha256:9651375199045a358eb6741df3e02a651e0330be090b3bc79f6d0de31a80ec3e",
                "sha256:97bb5884f6f1cdce0099f86b907aa41c970c3c672ac8b9c8352789e103cf3156",
                "sha256:9b15f3f4c0f35727d3a0fba4b770b3c4ebbb1fa907dbcc046a1d2799f3edd142",
                "sha256:a2238e9d1bb71a56cd710611a1614d1194dc10a175c1e08d75e1a7bcc250d442",
                "sha256:a6ae12d08c0bf9909ce12385803a543bfe99b95fe01e752536a60af2b7797c62",
                "sha256:ca0a928a3ddbc5725be2dd1cf895ec0a254798915fb3a36af0964a0a4149e3db",
                "sha256:cb2c7c57005a6804ab66f106ceb8482da55f5314b7fcb06551db1edae4ad1531",
                "sha256:d74bb8693bf9cf75ac3b47a54d716bbb1a92648d5f781fc799347cfc95952383",
                "sha256:d945239a5639b3ff35b70a88c5f2f491913eb94871780ebfabb2568bd58afc5a",
                "sha256:eba7011090323c1dadf18b3b689845fd96a61ba0a1dfbd7f24b921398affc357",
                "sha256:efa1909120ce98bbb3777e8b6f92237f5d5c8ea6758efea36a473e1d38f7d3e4",
                "sha256:f3900e8a5de27447acbf900b4750b0ddfd7ec1ea7fbaf11dfa911141bc522af0"
            ],
            "markers": "python_version >= '2.7' and python_version not in '3.0, 3.1, 3.2, 3.3'",
            "version": "==1.4.3"
        },
        "mccabe": {
            "hashes": [
                "sha256:ab8a6258860da4b6677da4bd2fe5dc2c659cff31b3ee4f7f5d64e79735b80d42",
                "sha256:dd8d182285a0fe56bace7f45b5e7d1a6ebcbf524e8f3bd87eb0f125271b8831f"
            ],
=======
                "sha256:4e34ea2fdec90c1c43d6610b5a5fafa1b9097db1802948e90caf5763974b8f8d",
                "sha256:9aeadd006a852b78f4b4ef7c7556c2774d2432bbef8ee538a3e9089ac8b11466"
            ],
            "version": "==21.4.0"
        },
        "lazy-object-proxy": {
            "hashes": [
                "sha256:0c4b206227a8097f05c4dbdd323c50edf81f15db3b8dc064d08c62d37e1a504d",
                "sha256:194d092e6f246b906e8f70884e620e459fc54db3259e60cf69a4d66c3fda3449",
                "sha256:1be7e4c9f96948003609aa6c974ae59830a6baecc5376c25c92d7d697e684c08",
                "sha256:4677f594e474c91da97f489fea5b7daa17b5517190899cf213697e48d3902f5a",
                "sha256:48dab84ebd4831077b150572aec802f303117c8cc5c871e182447281ebf3ac50",
                "sha256:5541cada25cd173702dbd99f8e22434105456314462326f06dba3e180f203dfd",
                "sha256:59f79fef100b09564bc2df42ea2d8d21a64fdcda64979c0fa3db7bdaabaf6239",
                "sha256:8d859b89baf8ef7f8bc6b00aa20316483d67f0b1cbf422f5b4dc56701c8f2ffb",
                "sha256:9254f4358b9b541e3441b007a0ea0764b9d056afdeafc1a5569eee1cc6c1b9ea",
                "sha256:9651375199045a358eb6741df3e02a651e0330be090b3bc79f6d0de31a80ec3e",
                "sha256:97bb5884f6f1cdce0099f86b907aa41c970c3c672ac8b9c8352789e103cf3156",
                "sha256:9b15f3f4c0f35727d3a0fba4b770b3c4ebbb1fa907dbcc046a1d2799f3edd142",
                "sha256:a2238e9d1bb71a56cd710611a1614d1194dc10a175c1e08d75e1a7bcc250d442",
                "sha256:a6ae12d08c0bf9909ce12385803a543bfe99b95fe01e752536a60af2b7797c62",
                "sha256:ca0a928a3ddbc5725be2dd1cf895ec0a254798915fb3a36af0964a0a4149e3db",
                "sha256:cb2c7c57005a6804ab66f106ceb8482da55f5314b7fcb06551db1edae4ad1531",
                "sha256:d74bb8693bf9cf75ac3b47a54d716bbb1a92648d5f781fc799347cfc95952383",
                "sha256:d945239a5639b3ff35b70a88c5f2f491913eb94871780ebfabb2568bd58afc5a",
                "sha256:eba7011090323c1dadf18b3b689845fd96a61ba0a1dfbd7f24b921398affc357",
                "sha256:efa1909120ce98bbb3777e8b6f92237f5d5c8ea6758efea36a473e1d38f7d3e4",
                "sha256:f3900e8a5de27447acbf900b4750b0ddfd7ec1ea7fbaf11dfa911141bc522af0"
            ],
            "version": "==1.4.3"
        },
        "mccabe": {
            "hashes": [
                "sha256:ab8a6258860da4b6677da4bd2fe5dc2c659cff31b3ee4f7f5d64e79735b80d42",
                "sha256:dd8d182285a0fe56bace7f45b5e7d1a6ebcbf524e8f3bd87eb0f125271b8831f"
            ],
>>>>>>> d912ba2f
            "version": "==0.6.1"
        },
        "more-itertools": {
            "hashes": [
                "sha256:6f83822ae94818eae2612063a5101a7311e68ae8002005b5e05f03fd74a86a20",
                "sha256:9b30f12df9393f0d28af9210ff8efe48d10c94f73e5daf886f10c4b0b0b4f03c"
            ],
<<<<<<< HEAD
            "markers": "python_version >= '3.5'",
=======
>>>>>>> d912ba2f
            "version": "==8.5.0"
        },
        "packaging": {
            "hashes": [
                "sha256:4357f74f47b9c12db93624a82154e9b120fa8293699949152b22065d556079f8",
                "sha256:998416ba6962ae7fbd6596850b80e17859a5753ba17c32284f67bfff33784181"
            ],
<<<<<<< HEAD
            "markers": "python_version >= '2.7' and python_version not in '3.0, 3.1, 3.2, 3.3'",
=======
>>>>>>> d912ba2f
            "version": "==20.4"
        },
        "pathspec": {
            "hashes": [
                "sha256:7d91249d21749788d07a2d0f94147accd8f845507400749ea19c1ec9054a12b0",
                "sha256:da45173eb3a6f2a5a487efba21f050af2b41948be6ab52b6a1e3ff22bb8b7061"
            ],
            "version": "==0.8.0"
        },
        "pkginfo": {
            "hashes": [
                "sha256:a6a4ac943b496745cec21f14f021bbd869d5e9b4f6ec06918cffea5a2f4b9193",
                "sha256:ce14d7296c673dc4c61c759a0b6c14bae34e34eb819c0017bb6ca5b7292c56e9"
            ],
            "version": "==1.6.1"
        },
        "pluggy": {
            "hashes": [
                "sha256:15b2acde666561e1298d71b523007ed7364de07029219b604cf808bfa1c765b0",
                "sha256:966c145cd83c96502c3c3868f50408687b38434af77734af1e9ca461a4081d2d"
            ],
            "markers": "python_version >= '2.7' and python_version not in '3.0, 3.1, 3.2, 3.3'",
            "version": "==0.13.1"
        },
        "py": {
            "hashes": [
                "sha256:366389d1db726cd2fcfc79732e75410e5fe4d31db13692115529d34069a043c2",
                "sha256:9ca6883ce56b4e8da7e79ac18787889fa5206c79dcc67fb065376cd2fe03f342"
<<<<<<< HEAD
            ],
            "markers": "python_version >= '2.7' and python_version not in '3.0, 3.1, 3.2, 3.3'",
            "version": "==1.9.0"
        },
        "pycparser": {
            "hashes": [
                "sha256:2d475327684562c3a96cc71adf7dc8c4f0565175cf86b6d7a404ff4c771f15f0",
                "sha256:7582ad22678f0fcd81102833f60ef8d0e57288b6b5fb00323d101be910e35705"
            ],
            "markers": "python_version >= '2.7' and python_version not in '3.0, 3.1, 3.2, 3.3'",
=======
            ],
            "version": "==1.9.0"
        },
        "pycparser": {
            "hashes": [
                "sha256:2d475327684562c3a96cc71adf7dc8c4f0565175cf86b6d7a404ff4c771f15f0",
                "sha256:7582ad22678f0fcd81102833f60ef8d0e57288b6b5fb00323d101be910e35705"
            ],
>>>>>>> d912ba2f
            "version": "==2.20"
        },
        "pygments": {
            "hashes": [
<<<<<<< HEAD
                "sha256:307543fe65c0947b126e83dd5a61bd8acbd84abec11f43caebaf5534cbc17998",
                "sha256:926c3f319eda178d1bd90851e4317e6d8cdb5e292a3386aac9bd75eca29cf9c7"
            ],
            "markers": "python_version >= '3.5'",
            "version": "==2.7.1"
        },
        "pylint": {
            "hashes": [
                "sha256:bb4a908c9dadbc3aac18860550e870f58e1a02c9f2c204fdf5693d73be061210",
                "sha256:bfe68f020f8a0fece830a22dd4d5dddb4ecc6137db04face4c3420a46a52239f"
            ],
            "index": "pypi",
            "version": "==2.6.0"
=======
                "sha256:381985fcc551eb9d37c52088a32914e00517e57f4a21609f48141ba08e193fa0",
                "sha256:88a0bbcd659fcb9573703957c6b9cff9fab7295e6e76db54c9d00ae42df32773"
            ],
            "version": "==2.7.2"
        },
        "pylint": {
            "hashes": [
                "sha256:7dd78437f2d8d019717dbf287772d0b2dbdfd13fc016aa7faa08d67bccc46adc",
                "sha256:d0ece7d223fe422088b0e8f13fa0a1e8eb745ebffcb8ed53d3e95394b6101a1c"
            ],
            "index": "pypi",
            "version": "==2.5.3"
>>>>>>> d912ba2f
        },
        "pyparsing": {
            "hashes": [
                "sha256:c203ec8783bf771a155b207279b9bccb8dea02d8f0c9e5f8ead507bc3246ecc1",
                "sha256:ef9d7589ef3c200abe66653d3f1ab1033c3c419ae9b9bdb1240a85b024efc88b"
            ],
            "markers": "python_version >= '2.6' and python_version not in '3.0, 3.1, 3.2, 3.3'",
            "version": "==2.4.7"
        },
        "pystache": {
            "hashes": [
                "sha256:f7bbc265fb957b4d6c7c042b336563179444ab313fb93a719759111eabd3b85a"
            ],
            "index": "pypi",
            "version": "==0.5.4"
        },
        "pytest": {
            "hashes": [
<<<<<<< HEAD
                "sha256:0e37f61339c4578776e090c3b8f6b16ce4db333889d65d0efb305243ec544b40",
                "sha256:c8f57c2a30983f469bf03e68cdfa74dc474ce56b8f280ddcb080dfd91df01043"
            ],
            "index": "pypi",
            "version": "==6.0.2"
        },
        "pytest-cov": {
            "hashes": [
                "sha256:45ec2d5182f89a81fc3eb29e3d1ed3113b9e9a873bcddb2a71faaab066110191",
                "sha256:47bd0ce14056fdd79f93e1713f88fad7bdcc583dcd7783da86ef2f085a0bb88e"
            ],
            "index": "pypi",
            "version": "==2.10.1"
=======
                "sha256:85228d75db9f45e06e57ef9bf4429267f81ac7c0d742cc9ed63d09886a9fe6f4",
                "sha256:8b6007800c53fdacd5a5c192203f4e531eb2a1540ad9c752e052ec0f7143dbad"
            ],
            "index": "pypi",
            "version": "==6.0.1"
>>>>>>> d912ba2f
        },
        "readme-renderer": {
            "hashes": [
                "sha256:267854ac3b1530633c2394ead828afcd060fc273217c42ac36b6be9c42cd9a9d",
                "sha256:6b7e5aa59210a40de72eb79931491eaf46fefca2952b9181268bd7c7c65c260a"
            ],
            "version": "==28.0"
        },
        "regex": {
            "hashes": [
                "sha256:0cb23ed0e327c18fb7eac61ebbb3180ebafed5b9b86ca2e15438201e5903b5dd",
                "sha256:1a065e7a6a1b4aa851a0efa1a2579eabc765246b8b3a5fd74000aaa3134b8b4e",
                "sha256:1a511470db3aa97432ac8c1bf014fcc6c9fbfd0f4b1313024d342549cf86bcd6",
                "sha256:1c447b0d108cddc69036b1b3910fac159f2b51fdeec7f13872e059b7bc932be1",
                "sha256:2278453c6a76280b38855a263198961938108ea2333ee145c5168c36b8e2b376",
                "sha256:240509721a663836b611fa13ca1843079fc52d0b91ef3f92d9bba8da12e768a0",
                "sha256:4e21340c07090ddc8c16deebfd82eb9c9e1ec5e62f57bb86194a2595fd7b46e0",
                "sha256:570e916a44a361d4e85f355aacd90e9113319c78ce3c2d098d2ddf9631b34505",
                "sha256:59d5c6302d22c16d59611a9fd53556554010db1d47e9df5df37be05007bebe75",
                "sha256:6a46eba253cedcbe8a6469f881f014f0a98819d99d341461630885139850e281",
                "sha256:6f567df0601e9c7434958143aebea47a9c4b45434ea0ae0286a4ec19e9877169",
                "sha256:781906e45ef1d10a0ed9ec8ab83a09b5e0d742de70e627b20d61ccb1b1d3964d",
                "sha256:8469377a437dbc31e480993399fd1fd15fe26f382dc04c51c9cb73e42965cc06",
                "sha256:8cd0d587aaac74194ad3e68029124c06245acaeddaae14cb45844e5c9bebeea4",
                "sha256:97a023f97cddf00831ba04886d1596ef10f59b93df7f855856f037190936e868",
                "sha256:a973d5a7a324e2a5230ad7c43f5e1383cac51ef4903bf274936a5634b724b531",
                "sha256:af360e62a9790e0a96bc9ac845d87bfa0e4ee0ee68547ae8b5a9c1030517dbef",
                "sha256:b706c70070eea03411b1761fff3a2675da28d042a1ab7d0863b3efe1faa125c9",
                "sha256:bfd7a9fddd11d116a58b62ee6c502fd24cfe22a4792261f258f886aa41c2a899",
                "sha256:c30d8766a055c22e39dd7e1a4f98f6266169f2de05db737efe509c2fb9c8a3c8",
                "sha256:c53dc8ee3bb7b7e28ee9feb996a0c999137be6c1d3b02cb6b3c4cba4f9e5ed09",
                "sha256:c95d514093b80e5309bdca5dd99e51bcf82c44043b57c34594d9d7556bd04d05",
                "sha256:d43cf21df524283daa80ecad551c306b7f52881c8d0fe4e3e76a96b626b6d8d8",
                "sha256:d62205f00f461fe8b24ade07499454a3b7adf3def1225e258b994e2215fd15c5",
                "sha256:e289a857dca3b35d3615c3a6a438622e20d1bf0abcb82c57d866c8d0be3f44c4",
                "sha256:e5f6aa56dda92472e9d6f7b1e6331f4e2d51a67caafff4d4c5121cadac03941e",
                "sha256:f4b1c65ee86bfbf7d0c3dfd90592a9e3d6e9ecd36c367c884094c050d4c35d04"
            ],
            "version": "==2020.10.23"
        },
        "regex": {
            "hashes": [
                "sha256:0dc64ee3f33cd7899f79a8d788abfbec168410be356ed9bd30bbd3f0a23a7204",
                "sha256:1269fef3167bb52631ad4fa7dd27bf635d5a0790b8e6222065d42e91bede4162",
                "sha256:14a53646369157baa0499513f96091eb70382eb50b2c82393d17d7ec81b7b85f",
                "sha256:3a3af27a8d23143c49a3420efe5b3f8cf1a48c6fc8bc6856b03f638abc1833bb",
                "sha256:46bac5ca10fb748d6c55843a931855e2727a7a22584f302dd9bb1506e69f83f6",
                "sha256:4c037fd14c5f4e308b8370b447b469ca10e69427966527edcab07f52d88388f7",
                "sha256:51178c738d559a2d1071ce0b0f56e57eb315bcf8f7d4cf127674b533e3101f88",
                "sha256:5ea81ea3dbd6767873c611687141ec7b06ed8bab43f68fad5b7be184a920dc99",
                "sha256:6961548bba529cac7c07af2fd4d527c5b91bb8fe18995fed6044ac22b3d14644",
                "sha256:75aaa27aa521a182824d89e5ab0a1d16ca207318a6b65042b046053cfc8ed07a",
                "sha256:7a2dd66d2d4df34fa82c9dc85657c5e019b87932019947faece7983f2089a840",
                "sha256:8a51f2c6d1f884e98846a0a9021ff6861bdb98457879f412fdc2b42d14494067",
                "sha256:9c568495e35599625f7b999774e29e8d6b01a6fb684d77dee1f56d41b11b40cd",
                "sha256:9eddaafb3c48e0900690c1727fba226c4804b8e6127ea409689c3bb492d06de4",
                "sha256:bbb332d45b32df41200380fff14712cb6093b61bd142272a10b16778c418e98e",
                "sha256:bc3d98f621898b4a9bc7fecc00513eec8f40b5b83913d74ccb445f037d58cd89",
                "sha256:c11d6033115dc4887c456565303f540c44197f4fc1a2bfb192224a301534888e",
                "sha256:c50a724d136ec10d920661f1442e4a8b010a4fe5aebd65e0c2241ea41dbe93dc",
                "sha256:d0a5095d52b90ff38592bbdc2644f17c6d495762edf47d876049cfd2968fbccf",
                "sha256:d6cff2276e502b86a25fd10c2a96973fdb45c7a977dca2138d661417f3728341",
                "sha256:e46d13f38cfcbb79bfdb2964b0fe12561fe633caf964a77a5f8d4e45fe5d2ef7"
            ],
            "version": "==2020.7.14"
        },
        "requests": {
            "hashes": [
                "sha256:b3559a131db72c33ee969480840fff4bb6dd111de7dd27c8ee1f820f4f00231b",
                "sha256:fe75cc94a9443b9246fc7049224f75604b113c36acb93f87b80ed42c44cbb898"
            ],
            "index": "pypi",
            "version": "==2.24.0"
        },
        "requests-toolbelt": {
            "hashes": [
                "sha256:380606e1d10dc85c3bd47bf5a6095f815ec007be7a8b69c878507068df059e6f",
                "sha256:968089d4584ad4ad7c171454f0a5c6dac23971e9472521ea3b6d49d610aa6fc0"
            ],
            "version": "==0.9.1"
        },
        "rfc3986": {
            "hashes": [
                "sha256:112398da31a3344dc25dbf477d8df6cb34f9278a94fee2625d89e4514be8bb9d",
                "sha256:af9147e9aceda37c91a05f4deb128d4b4b49d6b199775fd2d2927768abdc8f50"
            ],
            "version": "==1.4.0"
        },
        "secretstorage": {
            "hashes": [
                "sha256:15da8a989b65498e29be338b3b279965f1b8f09b9668bd8010da183024c8bff6",
                "sha256:b5ec909dde94d4ae2fa26af7c089036997030f0cf0a5cb372b4cccabd81c143b"
            ],
            "markers": "sys_platform == 'linux'",
            "version": "==3.1.2"
        },
        "six": {
            "hashes": [
                "sha256:30639c035cdb23534cd4aa2dd52c3bf48f06e5f4a941509c8bafd8ce11080259",
                "sha256:8b74bedcbbbaca38ff6d7491d76f2b06b3592611af620f8426e82dddb04a5ced"
            ],
<<<<<<< HEAD
            "markers": "python_version >= '2.7' and python_version not in '3.0, 3.1, 3.2, 3.3'",
=======
>>>>>>> d912ba2f
            "version": "==1.15.0"
        },
        "toml": {
            "hashes": [
                "sha256:926b612be1e5ce0634a2ca03470f95169cf16f939018233a670519cb4ac58b0f",
                "sha256:bda89d5935c2eac546d648028b9901107a595863cb36bae0c73ac804a9b4ce88"
            ],
            "version": "==0.10.1"
        },
        "tqdm": {
            "hashes": [
<<<<<<< HEAD
                "sha256:8f3c5815e3b5e20bc40463fa6b42a352178859692a68ffaa469706e6d38342a5",
                "sha256:faf9c671bd3fad5ebaeee366949d969dca2b2be32c872a7092a1e1a9048d105b"
            ],
            "markers": "python_version >= '2.6' and python_version not in '3.0, 3.1, 3.2, 3.3'",
            "version": "==4.49.0"
=======
                "sha256:9ad44aaf0fc3697c06f6e05c7cf025dd66bc7bcb7613c66d85f4464c47ac8fad",
                "sha256:ef54779f1c09f346b2b5a8e5c61f96fbcb639929e640e59f8cf810794f406432"
            ],
            "version": "==4.51.0"
>>>>>>> d912ba2f
        },
        "twine": {
            "hashes": [
                "sha256:34352fd52ec3b9d29837e6072d5a2a7c6fe4290e97bba46bb8d478b5c598f7ab",
                "sha256:ba9ff477b8d6de0c89dd450e70b2185da190514e91c42cc62f96850025c10472"
            ],
            "index": "pypi",
            "version": "==3.2.0"
        },
        "typed-ast": {
            "hashes": [
                "sha256:0666aa36131496aed8f7be0410ff974562ab7eeac11ef351def9ea6fa28f6355",
                "sha256:0c2c07682d61a629b68433afb159376e24e5b2fd4641d35424e462169c0a7919",
<<<<<<< HEAD
                "sha256:249862707802d40f7f29f6e1aad8d84b5aa9e44552d2cc17384b209f091276aa",
                "sha256:24995c843eb0ad11a4527b026b4dde3da70e1f2d8806c99b7b4a7cf491612652",
                "sha256:269151951236b0f9a6f04015a9004084a5ab0d5f19b57de779f908621e7d8b75",
=======
                "sha256:0d8110d78a5736e16e26213114a38ca35cb15b6515d535413b090bd50951556d",
                "sha256:249862707802d40f7f29f6e1aad8d84b5aa9e44552d2cc17384b209f091276aa",
                "sha256:24995c843eb0ad11a4527b026b4dde3da70e1f2d8806c99b7b4a7cf491612652",
                "sha256:269151951236b0f9a6f04015a9004084a5ab0d5f19b57de779f908621e7d8b75",
                "sha256:3742b32cf1c6ef124d57f95be609c473d7ec4c14d0090e5a5e05a15269fb4d0c",
>>>>>>> d912ba2f
                "sha256:4083861b0aa07990b619bd7ddc365eb7fa4b817e99cf5f8d9cf21a42780f6e01",
                "sha256:498b0f36cc7054c1fead3d7fc59d2150f4d5c6c56ba7fb150c013fbc683a8d2d",
                "sha256:4e3e5da80ccbebfff202a67bf900d081906c358ccc3d5e3c8aea42fdfdfd51c1",
                "sha256:6daac9731f172c2a22ade6ed0c00197ee7cc1221aa84cfdf9c31defeb059a907",
                "sha256:715ff2f2df46121071622063fc7543d9b1fd19ebfc4f5c8895af64a77a8c852c",
                "sha256:73d785a950fc82dd2a25897d525d003f6378d1cb23ab305578394694202a58c3",
                "sha256:8c8aaad94455178e3187ab22c8b01a3837f8ee50e09cf31f1ba129eb293ec30b",
                "sha256:8ce678dbaf790dbdb3eba24056d5364fb45944f33553dd5869b7580cdbb83614",
<<<<<<< HEAD
                "sha256:aaee9905aee35ba5905cfb3c62f3e83b3bec7b39413f0a7f19be4e547ea01ebb",
=======
                "sha256:92c325624e304ebf0e025d1224b77dd4e6393f18aab8d829b5b7e04afe9b7a2c",
                "sha256:aaee9905aee35ba5905cfb3c62f3e83b3bec7b39413f0a7f19be4e547ea01ebb",
                "sha256:b52ccf7cfe4ce2a1064b18594381bccf4179c2ecf7f513134ec2f993dd4ab395",
>>>>>>> d912ba2f
                "sha256:bcd3b13b56ea479b3650b82cabd6b5343a625b0ced5429e4ccad28a8973f301b",
                "sha256:c9e348e02e4d2b4a8b2eedb48210430658df6951fa484e59de33ff773fbd4b41",
                "sha256:d205b1b46085271b4e15f670058ce182bd1199e56b317bf2ec004b6a44f911f6",
                "sha256:d43943ef777f9a1c42bf4e552ba23ac77a6351de620aa9acf64ad54933ad4d34",
                "sha256:d5d33e9e7af3b34a40dc05f498939f0ebf187f07c385fd58d591c533ad8562fe",
<<<<<<< HEAD
=======
                "sha256:d648b8e3bf2fe648745c8ffcee3db3ff903d0817a01a12dd6a6ea7a8f4889072",
                "sha256:fac11badff8313e23717f3dada86a15389d0708275bddf766cca67a84ead3e91",
>>>>>>> d912ba2f
                "sha256:fc0fea399acb12edbf8a628ba8d2312f583bdbdb3335635db062fa98cf71fca4",
                "sha256:fe460b922ec15dd205595c9b5b99e2f056fd98ae8f9f56b888e7a17dc2b757e7"
            ],
            "version": "==1.4.1"
        },
        "urllib3": {
            "hashes": [
<<<<<<< HEAD
                "sha256:91056c15fa70756691db97756772bb1eb9678fa585d9184f24534b100dc60f4a",
                "sha256:e7983572181f5e1522d9c98453462384ee92a0be7fac5f1413a1e35c56cc0461"
            ],
            "markers": "python_version >= '2.7' and python_version not in '3.0, 3.1, 3.2, 3.3, 3.4' and python_version < '4'",
            "version": "==1.25.10"
=======
                "sha256:8d7eaa5a82a1cac232164990f04874c594c9453ec55eef02eab885aa02fc17a2",
                "sha256:f5321fbe4bf3fefa0efd0bfe7fb14e90909eb62a48ccda331726b4319897dd5e"
            ],
            "version": "==1.25.11"
>>>>>>> d912ba2f
        },
        "webencodings": {
            "hashes": [
                "sha256:a0af1213f3c2226497a97e2b3aa01a7e4bee4f403f95be16fc9acd2947514a78",
                "sha256:b36a1c245f2d304965eb4e0a82848379241dc04b865afcc4aab16748587e1923"
            ],
            "version": "==0.5.1"
        },
<<<<<<< HEAD
        "wheel": {
            "hashes": [
                "sha256:497add53525d16c173c2c1c733b8f655510e909ea78cc0e29d374243544b77a2",
                "sha256:99a22d87add3f634ff917310a3d87e499f19e663413a52eb9232c447aa646c9f"
            ],
            "index": "pypi",
            "version": "==0.35.1"
        },
=======
>>>>>>> d912ba2f
        "wrapt": {
            "hashes": [
                "sha256:b62ffa81fb85f4332a4f609cab4ac40709470da05643a082ec1eb88e6d9b97d7"
            ],
            "version": "==1.12.1"
        },
        "zipp": {
            "hashes": [
                "sha256:102c24ef8f171fd729d46599845e95c7ab894a4cf45f5de11a44cc7444fb1108",
                "sha256:ed5eee1974372595f9e416cc7bbeeb12335201d8081ca8a0743c954d4446e5cb"
            ],
<<<<<<< HEAD
            "markers": "python_version >= '3.6'",
            "version": "==3.1.0"
=======
            "version": "==3.4.0"
>>>>>>> d912ba2f
        }
    }
}<|MERGE_RESOLUTION|>--- conflicted
+++ resolved
@@ -1,11 +1,7 @@
 {
     "_meta": {
         "hash": {
-<<<<<<< HEAD
             "sha256": "cfd7ead922a082cb46f870c9b2477f91973c1f08700e7748b610431c97d44742"
-=======
-            "sha256": "4f2579b467b2fc315494798e3dd494d2cf67d69e4434fa3651ba7ea855bcb7b6"
->>>>>>> d912ba2f
         },
         "pipfile-spec": 6,
         "requires": {},
@@ -20,51 +16,42 @@
     "default": {
         "certifi": {
             "hashes": [
-                "sha256:5930595817496dd21bb8dc35dad090f1c2cd0adfaf21204bf6732ca5d8ee34d3",
-                "sha256:8fc0819f1f30ba15bdb34cceffb9ef04d99f420f68eb75d901e9560b8749fc41"
-            ],
-            "version": "==2020.6.20"
+                "sha256:1a4995114262bffbc2413b159f2a1a480c969de6e6eb13ee966d470af86af59c",
+                "sha256:719a74fb9e33b9bd44cc7f3a8d94bc35e4049deebe19ba7d8e108280cfd59830"
+            ],
+            "version": "==2020.12.5"
         },
         "chardet": {
             "hashes": [
-                "sha256:84ab92ed1c4d4f16916e05906b6b75a6c0fb5db821cc65e70cbd64a3e2a5eaae",
-                "sha256:fc323ffcaeaed0e0a02bf4d117757b98aed530d9ed4531e3e15460124c106691"
-            ],
-            "version": "==3.0.4"
+                "sha256:0d6f53a15db4120f2b08c94f11e7d93d2c911ee118b6b30a04ec3ee8310179fa",
+                "sha256:f864054d66fd9118f2e67044ac8981a54775ec5b67aed0441892edb553d21da5"
+            ],
+            "markers": "python_version >= '2.7' and python_version not in '3.0, 3.1, 3.2, 3.3, 3.4'",
+            "version": "==4.0.0"
         },
         "idna": {
             "hashes": [
                 "sha256:b307872f855b18632ce0c21c5e45be78c0ea7ae4c15c828c20788b26921eb3f6",
                 "sha256:b97d804b1e9b523befed77c48dacec60e6dcb0b5391d57af6a65a312a90648c0"
             ],
-<<<<<<< HEAD
-            "markers": "python_version >= '2.7' and python_version not in '3.0, 3.1, 3.2, 3.3'",
-=======
->>>>>>> d912ba2f
+            "markers": "python_version >= '2.7' and python_version not in '3.0, 3.1, 3.2, 3.3'",
             "version": "==2.10"
         },
         "requests": {
             "hashes": [
-                "sha256:b3559a131db72c33ee969480840fff4bb6dd111de7dd27c8ee1f820f4f00231b",
-                "sha256:fe75cc94a9443b9246fc7049224f75604b113c36acb93f87b80ed42c44cbb898"
-            ],
-            "index": "pypi",
-            "version": "==2.24.0"
+                "sha256:27973dd4a904a4f13b263a19c866c13b92a39ed1c964655f025f3f8d3d75b804",
+                "sha256:c210084e36a42ae6b9219e00e48287def368a26d03a048ddad7bfee44f75871e"
+            ],
+            "index": "pypi",
+            "version": "==2.25.1"
         },
         "urllib3": {
             "hashes": [
-<<<<<<< HEAD
-                "sha256:91056c15fa70756691db97756772bb1eb9678fa585d9184f24534b100dc60f4a",
-                "sha256:e7983572181f5e1522d9c98453462384ee92a0be7fac5f1413a1e35c56cc0461"
+                "sha256:1b465e494e3e0d8939b50680403e3aedaa2bc434b7d5af64dfd3c958d7f5ae80",
+                "sha256:de3eedaad74a2683334e282005cd8d7f22f4d55fa690a2a1020a416cb0a47e73"
             ],
             "markers": "python_version >= '2.7' and python_version not in '3.0, 3.1, 3.2, 3.3, 3.4' and python_version < '4'",
-            "version": "==1.25.10"
-=======
-                "sha256:8d7eaa5a82a1cac232164990f04874c594c9453ec55eef02eab885aa02fc17a2",
-                "sha256:f5321fbe4bf3fefa0efd0bfe7fb14e90909eb62a48ccda331726b4319897dd5e"
-            ],
-            "version": "==1.25.11"
->>>>>>> d912ba2f
+            "version": "==1.26.3"
         }
     },
     "develop": {
@@ -80,22 +67,16 @@
                 "sha256:2f4078c2a41bf377eea06d71c9d2ba4eb8f6b1af2135bec27bbbb7d8f12bb703",
                 "sha256:bc58d83eb610252fd8de6363e39d4f1d0619c894b0ed24603b881c02e64c7386"
             ],
-<<<<<<< HEAD
             "markers": "python_version >= '3.5'",
-=======
->>>>>>> d912ba2f
             "version": "==2.4.2"
         },
         "attrs": {
             "hashes": [
-                "sha256:26b54ddbbb9ee1d34d5d3668dd37d6cf74990ab23c828c2888dccdceee395594",
-                "sha256:fce7fc47dfc976152e82d53ff92fa0407700c21acd20886a13777a0d20e655dc"
-            ],
-<<<<<<< HEAD
-            "markers": "python_version >= '2.7' and python_version not in '3.0, 3.1, 3.2, 3.3'",
-=======
->>>>>>> d912ba2f
-            "version": "==20.2.0"
+                "sha256:31b2eced602aa8423c2aea9c76a724617ed67cf9513173fd3a4f03e3a929c7e6",
+                "sha256:832aa3cde19744e49938b91fea06d69ecb9e649c93ba974535d08ad92164f700"
+            ],
+            "markers": "python_version >= '2.7' and python_version not in '3.0, 3.1, 3.2, 3.3'",
+            "version": "==20.3.0"
         },
         "black": {
             "hashes": [
@@ -107,235 +88,166 @@
         },
         "bleach": {
             "hashes": [
-                "sha256:52b5919b81842b1854196eaae5ca29679a2f2e378905c346d3ca8227c2c66080",
-                "sha256:9f8ccbeb6183c6e6cddea37592dfb0167485c1e3b13b3363bc325aa8bda3adbd"
-            ],
-<<<<<<< HEAD
+                "sha256:6123ddc1052673e52bab52cdc955bcb57a015264a1c57d37bea2f6b817af0125",
+                "sha256:98b3170739e5e83dd9dc19633f074727ad848cbedb6026708c8ac2d3b697a433"
+            ],
             "markers": "python_version >= '2.7' and python_version not in '3.0, 3.1, 3.2, 3.3, 3.4'",
-=======
->>>>>>> d912ba2f
-            "version": "==3.2.1"
+            "version": "==3.3.0"
         },
         "bump": {
             "hashes": [
-<<<<<<< HEAD
-                "sha256:5f065d63f9c26eb0d2efb4ad7f2dead01a3d52e45f4eea10ae3eda9d259477d3",
-                "sha256:c733b255eb0e8118b2dd664be4f5aa14d3593b6dbd985367c0acf62da648455d"
-            ],
-            "index": "pypi",
-            "version": "==1.1.1"
+                "sha256:6826d9650ad63166c670571bff1498cce6e2ebe8d2bde81c6efa5a3d6c6a52be",
+                "sha256:6d1315178263e9905c26ebb2ada7c371454553c2c1896d4c1591bf6c7f750d96"
+            ],
+            "index": "pypi",
+            "version": "==1.2.0"
         },
         "certifi": {
             "hashes": [
-=======
->>>>>>> d912ba2f
-                "sha256:5930595817496dd21bb8dc35dad090f1c2cd0adfaf21204bf6732ca5d8ee34d3",
-                "sha256:8fc0819f1f30ba15bdb34cceffb9ef04d99f420f68eb75d901e9560b8749fc41"
-            ],
-            "version": "==2020.6.20"
+                "sha256:1a4995114262bffbc2413b159f2a1a480c969de6e6eb13ee966d470af86af59c",
+                "sha256:719a74fb9e33b9bd44cc7f3a8d94bc35e4049deebe19ba7d8e108280cfd59830"
+            ],
+            "version": "==2020.12.5"
         },
         "cffi": {
             "hashes": [
-<<<<<<< HEAD
-                "sha256:0da50dcbccd7cb7e6c741ab7912b2eff48e85af217d72b57f80ebc616257125e",
-                "sha256:12a453e03124069b6896107ee133ae3ab04c624bb10683e1ed1c1663df17c13c",
-                "sha256:15419020b0e812b40d96ec9d369b2bc8109cc3295eac6e013d3261343580cc7e",
-                "sha256:15a5f59a4808f82d8ec7364cbace851df591c2d43bc76bcbe5c4543a7ddd1bf1",
-                "sha256:23e44937d7695c27c66a54d793dd4b45889a81b35c0751ba91040fe825ec59c4",
-                "sha256:29c4688ace466a365b85a51dcc5e3c853c1d283f293dfcc12f7a77e498f160d2",
-                "sha256:57214fa5430399dffd54f4be37b56fe22cedb2b98862550d43cc085fb698dc2c",
-                "sha256:577791f948d34d569acb2d1add5831731c59d5a0c50a6d9f629ae1cefd9ca4a0",
-                "sha256:6539314d84c4d36f28d73adc1b45e9f4ee2a89cdc7e5d2b0a6dbacba31906798",
-                "sha256:65867d63f0fd1b500fa343d7798fa64e9e681b594e0a07dc934c13e76ee28fb1",
-                "sha256:672b539db20fef6b03d6f7a14b5825d57c98e4026401fce838849f8de73fe4d4",
-                "sha256:6843db0343e12e3f52cc58430ad559d850a53684f5b352540ca3f1bc56df0731",
-                "sha256:7057613efefd36cacabbdbcef010e0a9c20a88fc07eb3e616019ea1692fa5df4",
-                "sha256:76ada88d62eb24de7051c5157a1a78fd853cca9b91c0713c2e973e4196271d0c",
-                "sha256:837398c2ec00228679513802e3744d1e8e3cb1204aa6ad408b6aff081e99a487",
-                "sha256:8662aabfeab00cea149a3d1c2999b0731e70c6b5bac596d95d13f643e76d3d4e",
-                "sha256:95e9094162fa712f18b4f60896e34b621df99147c2cee216cfa8f022294e8e9f",
-                "sha256:99cc66b33c418cd579c0f03b77b94263c305c389cb0c6972dac420f24b3bf123",
-                "sha256:9b219511d8b64d3fa14261963933be34028ea0e57455baf6781fe399c2c3206c",
-                "sha256:ae8f34d50af2c2154035984b8b5fc5d9ed63f32fe615646ab435b05b132ca91b",
-                "sha256:b9aa9d8818c2e917fa2c105ad538e222a5bce59777133840b93134022a7ce650",
-                "sha256:bf44a9a0141a082e89c90e8d785b212a872db793a0080c20f6ae6e2a0ebf82ad",
-                "sha256:c0b48b98d79cf795b0916c57bebbc6d16bb43b9fc9b8c9f57f4cf05881904c75",
-                "sha256:da9d3c506f43e220336433dffe643fbfa40096d408cb9b7f2477892f369d5f82",
-                "sha256:e4082d832e36e7f9b2278bc774886ca8207346b99f278e54c9de4834f17232f7",
-                "sha256:e4b9b7af398c32e408c00eb4e0d33ced2f9121fd9fb978e6c1b57edd014a7d15",
-                "sha256:e613514a82539fc48291d01933951a13ae93b6b444a88782480be32245ed4afa",
-                "sha256:f5033952def24172e60493b68717792e3aebb387a8d186c43c020d9363ee7281"
-            ],
-            "version": "==1.14.2"
-=======
-                "sha256:005f2bfe11b6745d726dbb07ace4d53f057de66e336ff92d61b8c7e9c8f4777d",
-                "sha256:09e96138280241bd355cd585148dec04dbbedb4f46128f340d696eaafc82dd7b",
-                "sha256:0b1ad452cc824665ddc682400b62c9e4f5b64736a2ba99110712fdee5f2505c4",
-                "sha256:0ef488305fdce2580c8b2708f22d7785ae222d9825d3094ab073e22e93dfe51f",
-                "sha256:15f351bed09897fbda218e4db5a3d5c06328862f6198d4fb385f3e14e19decb3",
-                "sha256:22399ff4870fb4c7ef19fff6eeb20a8bbf15571913c181c78cb361024d574579",
-                "sha256:23e5d2040367322824605bc29ae8ee9175200b92cb5483ac7d466927a9b3d537",
-                "sha256:2791f68edc5749024b4722500e86303a10d342527e1e3bcac47f35fbd25b764e",
-                "sha256:2f9674623ca39c9ebe38afa3da402e9326c245f0f5ceff0623dccdac15023e05",
-                "sha256:3363e77a6176afb8823b6e06db78c46dbc4c7813b00a41300a4873b6ba63b171",
-                "sha256:33c6cdc071ba5cd6d96769c8969a0531be2d08c2628a0143a10a7dcffa9719ca",
-                "sha256:3b8eaf915ddc0709779889c472e553f0d3e8b7bdf62dab764c8921b09bf94522",
-                "sha256:3cb3e1b9ec43256c4e0f8d2837267a70b0e1ca8c4f456685508ae6106b1f504c",
-                "sha256:3eeeb0405fd145e714f7633a5173318bd88d8bbfc3dd0a5751f8c4f70ae629bc",
-                "sha256:44f60519595eaca110f248e5017363d751b12782a6f2bd6a7041cba275215f5d",
-                "sha256:4d7c26bfc1ea9f92084a1d75e11999e97b62d63128bcc90c3624d07813c52808",
-                "sha256:529c4ed2e10437c205f38f3691a68be66c39197d01062618c55f74294a4a4828",
-                "sha256:6642f15ad963b5092d65aed022d033c77763515fdc07095208f15d3563003869",
-                "sha256:85ba797e1de5b48aa5a8427b6ba62cf69607c18c5d4eb747604b7302f1ec382d",
-                "sha256:8f0f1e499e4000c4c347a124fa6a27d37608ced4fe9f7d45070563b7c4c370c9",
-                "sha256:a624fae282e81ad2e4871bdb767e2c914d0539708c0f078b5b355258293c98b0",
-                "sha256:b0358e6fefc74a16f745afa366acc89f979040e0cbc4eec55ab26ad1f6a9bfbc",
-                "sha256:bbd2f4dfee1079f76943767fce837ade3087b578aeb9f69aec7857d5bf25db15",
-                "sha256:bf39a9e19ce7298f1bd6a9758fa99707e9e5b1ebe5e90f2c3913a47bc548747c",
-                "sha256:c11579638288e53fc94ad60022ff1b67865363e730ee41ad5e6f0a17188b327a",
-                "sha256:c150eaa3dadbb2b5339675b88d4573c1be3cb6f2c33a6c83387e10cc0bf05bd3",
-                "sha256:c53af463f4a40de78c58b8b2710ade243c81cbca641e34debf3396a9640d6ec1",
-                "sha256:cb763ceceae04803adcc4e2d80d611ef201c73da32d8f2722e9d0ab0c7f10768",
-                "sha256:cc75f58cdaf043fe6a7a6c04b3b5a0e694c6a9e24050967747251fb80d7bce0d",
-                "sha256:d80998ed59176e8cba74028762fbd9b9153b9afc71ea118e63bbf5d4d0f9552b",
-                "sha256:de31b5164d44ef4943db155b3e8e17929707cac1e5bd2f363e67a56e3af4af6e",
-                "sha256:e66399cf0fc07de4dce4f588fc25bfe84a6d1285cc544e67987d22663393926d",
-                "sha256:f0620511387790860b249b9241c2f13c3a80e21a73e0b861a2df24e9d6f56730",
-                "sha256:f4eae045e6ab2bb54ca279733fe4eb85f1effda392666308250714e01907f394",
-                "sha256:f92cdecb618e5fa4658aeb97d5eb3d2f47aa94ac6477c6daf0f306c5a3b9e6b1",
-                "sha256:f92f789e4f9241cd262ad7a555ca2c648a98178a953af117ef7fad46aa1d5591"
-            ],
-            "version": "==1.14.3"
->>>>>>> d912ba2f
+                "sha256:00a1ba5e2e95684448de9b89888ccd02c98d512064b4cb987d48f4b40aa0421e",
+                "sha256:00e28066507bfc3fe865a31f325c8391a1ac2916219340f87dfad602c3e48e5d",
+                "sha256:045d792900a75e8b1e1b0ab6787dd733a8190ffcf80e8c8ceb2fb10a29ff238a",
+                "sha256:0638c3ae1a0edfb77c6765d487fee624d2b1ee1bdfeffc1f0b58c64d149e7eec",
+                "sha256:105abaf8a6075dc96c1fe5ae7aae073f4696f2905fde6aeada4c9d2926752362",
+                "sha256:155136b51fd733fa94e1c2ea5211dcd4c8879869008fc811648f16541bf99668",
+                "sha256:1a465cbe98a7fd391d47dce4b8f7e5b921e6cd805ef421d04f5f66ba8f06086c",
+                "sha256:1d2c4994f515e5b485fd6d3a73d05526aa0fcf248eb135996b088d25dfa1865b",
+                "sha256:2c24d61263f511551f740d1a065eb0212db1dbbbbd241db758f5244281590c06",
+                "sha256:51a8b381b16ddd370178a65360ebe15fbc1c71cf6f584613a7ea08bfad946698",
+                "sha256:594234691ac0e9b770aee9fcdb8fa02c22e43e5c619456efd0d6c2bf276f3eb2",
+                "sha256:5cf4be6c304ad0b6602f5c4e90e2f59b47653ac1ed9c662ed379fe48a8f26b0c",
+                "sha256:64081b3f8f6f3c3de6191ec89d7dc6c86a8a43911f7ecb422c60e90c70be41c7",
+                "sha256:6bc25fc545a6b3d57b5f8618e59fc13d3a3a68431e8ca5fd4c13241cd70d0009",
+                "sha256:798caa2a2384b1cbe8a2a139d80734c9db54f9cc155c99d7cc92441a23871c03",
+                "sha256:7c6b1dece89874d9541fc974917b631406233ea0440d0bdfbb8e03bf39a49b3b",
+                "sha256:840793c68105fe031f34d6a086eaea153a0cd5c491cde82a74b420edd0a2b909",
+                "sha256:8d6603078baf4e11edc4168a514c5ce5b3ba6e3e9c374298cb88437957960a53",
+                "sha256:9cc46bc107224ff5b6d04369e7c595acb700c3613ad7bcf2e2012f62ece80c35",
+                "sha256:9f7a31251289b2ab6d4012f6e83e58bc3b96bd151f5b5262467f4bb6b34a7c26",
+                "sha256:9ffb888f19d54a4d4dfd4b3f29bc2c16aa4972f1c2ab9c4ab09b8ab8685b9c2b",
+                "sha256:a5ed8c05548b54b998b9498753fb9cadbfd92ee88e884641377d8a8b291bcc01",
+                "sha256:a7711edca4dcef1a75257b50a2fbfe92a65187c47dab5a0f1b9b332c5919a3fb",
+                "sha256:af5c59122a011049aad5dd87424b8e65a80e4a6477419c0c1015f73fb5ea0293",
+                "sha256:b18e0a9ef57d2b41f5c68beefa32317d286c3d6ac0484efd10d6e07491bb95dd",
+                "sha256:b4e248d1087abf9f4c10f3c398896c87ce82a9856494a7155823eb45a892395d",
+                "sha256:ba4e9e0ae13fc41c6b23299545e5ef73055213e466bd107953e4a013a5ddd7e3",
+                "sha256:c6332685306b6417a91b1ff9fae889b3ba65c2292d64bd9245c093b1b284809d",
+                "sha256:d5ff0621c88ce83a28a10d2ce719b2ee85635e85c515f12bac99a95306da4b2e",
+                "sha256:d9efd8b7a3ef378dd61a1e77367f1924375befc2eba06168b6ebfa903a5e59ca",
+                "sha256:df5169c4396adc04f9b0a05f13c074df878b6052430e03f50e68adf3a57aa28d",
+                "sha256:ebb253464a5d0482b191274f1c8bf00e33f7e0b9c66405fbffc61ed2c839c775",
+                "sha256:ec80dc47f54e6e9a78181ce05feb71a0353854cc26999db963695f950b5fb375",
+                "sha256:f032b34669220030f905152045dfa27741ce1a6db3324a5bc0b96b6c7420c87b",
+                "sha256:f60567825f791c6f8a592f3c6e3bd93dd2934e3f9dac189308426bd76b00ef3b",
+                "sha256:f803eaa94c2fcda012c047e62bc7a51b0bdabda1cad7a92a522694ea2d76e49f"
+            ],
+            "version": "==1.14.4"
         },
         "chardet": {
             "hashes": [
-                "sha256:84ab92ed1c4d4f16916e05906b6b75a6c0fb5db821cc65e70cbd64a3e2a5eaae",
-                "sha256:fc323ffcaeaed0e0a02bf4d117757b98aed530d9ed4531e3e15460124c106691"
-            ],
-            "version": "==3.0.4"
+                "sha256:0d6f53a15db4120f2b08c94f11e7d93d2c911ee118b6b30a04ec3ee8310179fa",
+                "sha256:f864054d66fd9118f2e67044ac8981a54775ec5b67aed0441892edb553d21da5"
+            ],
+            "markers": "python_version >= '2.7' and python_version not in '3.0, 3.1, 3.2, 3.3, 3.4'",
+            "version": "==4.0.0"
         },
         "click": {
             "hashes": [
-<<<<<<< HEAD
-                "sha256:29f99fc6125fbc931b758dc053b3114e55c77a6e4c6c3a2674a2dc986016381d",
-                "sha256:f15516df478d5a56180fbf80e68f206010e6d160fc39fa508b65e035fd75130b"
-            ],
-            "version": "==6.7"
-=======
                 "sha256:d2b5255c7c6349bc1bd1e59e08cd12acbbd63ce649f2588755783aa94dfb6b1a",
                 "sha256:dacca89f4bfadd5de3d7489b7c8a566eee0d3676333fbb50030263894c38c0dc"
             ],
+            "markers": "python_version >= '2.7' and python_version not in '3.0, 3.1, 3.2, 3.3, 3.4'",
             "version": "==7.1.2"
->>>>>>> d912ba2f
         },
         "colorama": {
             "hashes": [
                 "sha256:5941b2b48a20143d2267e95b1c2a7603ce057ee39fd88e7329b0c292aa16869b",
                 "sha256:9f47eda37229f68eee03b24b9748937c7dc3868f906e8ba69fbcbdd3bc5dc3e2"
             ],
+            "markers": "python_version >= '2.7' and python_version not in '3.0, 3.1, 3.2, 3.3, 3.4'",
             "version": "==0.4.4"
         },
+        "coverage": {
+            "hashes": [
+                "sha256:03ed2a641e412e42cc35c244508cf186015c217f0e4d496bf6d7078ebe837ae7",
+                "sha256:04b14e45d6a8e159c9767ae57ecb34563ad93440fc1b26516a89ceb5b33c1ad5",
+                "sha256:0cdde51bfcf6b6bd862ee9be324521ec619b20590787d1655d005c3fb175005f",
+                "sha256:0f48fc7dc82ee14aeaedb986e175a429d24129b7eada1b7e94a864e4f0644dde",
+                "sha256:107d327071061fd4f4a2587d14c389a27e4e5c93c7cba5f1f59987181903902f",
+                "sha256:1375bb8b88cb050a2d4e0da901001347a44302aeadb8ceb4b6e5aa373b8ea68f",
+                "sha256:14a9f1887591684fb59fdba8feef7123a0da2424b0652e1b58dd5b9a7bb1188c",
+                "sha256:16baa799ec09cc0dcb43a10680573269d407c159325972dd7114ee7649e56c66",
+                "sha256:1b811662ecf72eb2d08872731636aee6559cae21862c36f74703be727b45df90",
+                "sha256:1ccae21a076d3d5f471700f6d30eb486da1626c380b23c70ae32ab823e453337",
+                "sha256:2f2cf7a42d4b7654c9a67b9d091ec24374f7c58794858bff632a2039cb15984d",
+                "sha256:322549b880b2d746a7672bf6ff9ed3f895e9c9f108b714e7360292aa5c5d7cf4",
+                "sha256:32ab83016c24c5cf3db2943286b85b0a172dae08c58d0f53875235219b676409",
+                "sha256:3fe50f1cac369b02d34ad904dfe0771acc483f82a1b54c5e93632916ba847b37",
+                "sha256:4a780807e80479f281d47ee4af2eb2df3e4ccf4723484f77da0bb49d027e40a1",
+                "sha256:4a8eb7785bd23565b542b01fb39115a975fefb4a82f23d407503eee2c0106247",
+                "sha256:5bee3970617b3d74759b2d2df2f6a327d372f9732f9ccbf03fa591b5f7581e39",
+                "sha256:60a3307a84ec60578accd35d7f0c71a3a971430ed7eca6567399d2b50ef37b8c",
+                "sha256:6625e52b6f346a283c3d563d1fd8bae8956daafc64bb5bbd2b8f8a07608e3994",
+                "sha256:66a5aae8233d766a877c5ef293ec5ab9520929c2578fd2069308a98b7374ea8c",
+                "sha256:68fb816a5dd901c6aff352ce49e2a0ffadacdf9b6fae282a69e7a16a02dad5fb",
+                "sha256:6b588b5cf51dc0fd1c9e19f622457cc74b7d26fe295432e434525f1c0fae02bc",
+                "sha256:6c4d7165a4e8f41eca6b990c12ee7f44fef3932fac48ca32cecb3a1b2223c21f",
+                "sha256:6d2e262e5e8da6fa56e774fb8e2643417351427604c2b177f8e8c5f75fc928ca",
+                "sha256:6d9c88b787638a451f41f97446a1c9fd416e669b4d9717ae4615bd29de1ac135",
+                "sha256:755c56beeacac6a24c8e1074f89f34f4373abce8b662470d3aa719ae304931f3",
+                "sha256:7e40d3f8eb472c1509b12ac2a7e24158ec352fc8567b77ab02c0db053927e339",
+                "sha256:812eaf4939ef2284d29653bcfee9665f11f013724f07258928f849a2306ea9f9",
+                "sha256:84df004223fd0550d0ea7a37882e5c889f3c6d45535c639ce9802293b39cd5c9",
+                "sha256:859f0add98707b182b4867359e12bde806b82483fb12a9ae868a77880fc3b7af",
+                "sha256:87c4b38288f71acd2106f5d94f575bc2136ea2887fdb5dfe18003c881fa6b370",
+                "sha256:89fc12c6371bf963809abc46cced4a01ca4f99cba17be5e7d416ed7ef1245d19",
+                "sha256:9564ac7eb1652c3701ac691ca72934dd3009997c81266807aef924012df2f4b3",
+                "sha256:9754a5c265f991317de2bac0c70a746efc2b695cf4d49f5d2cddeac36544fb44",
+                "sha256:a565f48c4aae72d1d3d3f8e8fb7218f5609c964e9c6f68604608e5958b9c60c3",
+                "sha256:a636160680c6e526b84f85d304e2f0bb4e94f8284dd765a1911de9a40450b10a",
+                "sha256:a839e25f07e428a87d17d857d9935dd743130e77ff46524abb992b962eb2076c",
+                "sha256:b62046592b44263fa7570f1117d372ae3f310222af1fc1407416f037fb3af21b",
+                "sha256:b7f7421841f8db443855d2854e25914a79a1ff48ae92f70d0a5c2f8907ab98c9",
+                "sha256:ba7ca81b6d60a9f7a0b4b4e175dcc38e8fef4992673d9d6e6879fd6de00dd9b8",
+                "sha256:bb32ca14b4d04e172c541c69eec5f385f9a075b38fb22d765d8b0ce3af3a0c22",
+                "sha256:c0ff1c1b4d13e2240821ef23c1efb1f009207cb3f56e16986f713c2b0e7cd37f",
+                "sha256:c669b440ce46ae3abe9b2d44a913b5fd86bb19eb14a8701e88e3918902ecd345",
+                "sha256:c67734cff78383a1f23ceba3b3239c7deefc62ac2b05fa6a47bcd565771e5880",
+                "sha256:c6809ebcbf6c1049002b9ac09c127ae43929042ec1f1dbd8bb1615f7cd9f70a0",
+                "sha256:cd601187476c6bed26a0398353212684c427e10a903aeafa6da40c63309d438b",
+                "sha256:ebfa374067af240d079ef97b8064478f3bf71038b78b017eb6ec93ede1b6bcec",
+                "sha256:fbb17c0d0822684b7d6c09915677a32319f16ff1115df5ec05bdcaaee40b35f3",
+                "sha256:fff1f3a586246110f34dc762098b5afd2de88de507559e63553d7da643053786"
+            ],
+            "markers": "python_version >= '2.7' and python_version not in '3.0, 3.1, 3.2, 3.3, 3.4' and python_version < '4'",
+            "version": "==5.4"
+        },
         "cryptography": {
             "hashes": [
-                "sha256:22f8251f68953553af4f9c11ec5f191198bc96cff9f0ac5dd5ff94daede0ee6d",
-                "sha256:284e275e3c099a80831f9898fb5c9559120d27675c3521278faba54e584a7832",
-                "sha256:3e17d02941c0f169c5b877597ca8be895fca0e5e3eb882526a74aa4804380a98",
-                "sha256:52a47e60953679eea0b4d490ca3c241fb1b166a7b161847ef4667dfd49e7699d",
-                "sha256:57b8c1ed13b8aa386cabbfde3be175d7b155682470b0e259fecfe53850967f8a",
-                "sha256:6a8f64ed096d13f92d1f601a92d9fd1f1025dc73a2ca1ced46dcf5e0d4930943",
-                "sha256:6e8a3c7c45101a7eeee93102500e1b08f2307c717ff553fcb3c1127efc9b6917",
-                "sha256:7ef41304bf978f33cfb6f43ca13bb0faac0c99cda33693aa20ad4f5e34e8cb8f",
-                "sha256:87c2fffd61e934bc0e2c927c3764c20b22d7f5f7f812ee1a477de4c89b044ca6",
-                "sha256:88069392cd9a1e68d2cfd5c3a2b0d72a44ef3b24b8977a4f7956e9e3c4c9477a",
-                "sha256:8a0866891326d3badb17c5fd3e02c926b635e8923fa271b4813cd4d972a57ff3",
-                "sha256:8f0fd8b0751d75c4483c534b209e39e918f0d14232c0d8a2a76e687f64ced831",
-                "sha256:9a07e6d255053674506091d63ab4270a119e9fc83462c7ab1dbcb495b76307af",
-                "sha256:9a8580c9afcdcddabbd064c0a74f337af74ff4529cdf3a12fa2e9782d677a2e5",
-                "sha256:bd80bc156d3729b38cb227a5a76532aef693b7ac9e395eea8063ee50ceed46a5",
-                "sha256:d1cbc3426e6150583b22b517ef3720036d7e3152d428c864ff0f3fcad2b97591",
-                "sha256:e15ac84dcdb89f92424cbaca4b0b34e211e7ce3ee7b0ec0e4f3c55cee65fae5a",
-                "sha256:e4789b84f8dedf190148441f7c5bfe7244782d9cbb194a36e17b91e7d3e1cca9",
-                "sha256:f01c9116bfb3ad2831e125a73dcd957d173d6ddca7701528eff1e7d97972872c",
-                "sha256:f0e3986f6cce007216b23c490f093f35ce2068f3c244051e559f647f6731b7ae",
-                "sha256:f2aa3f8ba9e2e3fd49bd3de743b976ab192fbf0eb0348cebde5d2a9de0090a9f",
-                "sha256:fb70a4cedd69dc52396ee114416a3656e011fb0311fca55eb55c7be6ed9c8aef"
-            ],
-<<<<<<< HEAD
-            "markers": "python_version >= '2.7' and python_version not in '3.0, 3.1, 3.2, 3.3, 3.4'",
-            "version": "==0.4.3"
-=======
-            "index": "pypi",
-            "version": "==3.2"
->>>>>>> d912ba2f
-        },
-        "coverage": {
-            "hashes": [
-                "sha256:0203acd33d2298e19b57451ebb0bed0ab0c602e5cf5a818591b4918b1f97d516",
-                "sha256:0f313707cdecd5cd3e217fc68c78a960b616604b559e9ea60cc16795c4304259",
-                "sha256:1c6703094c81fa55b816f5ae542c6ffc625fec769f22b053adb42ad712d086c9",
-                "sha256:1d44bb3a652fed01f1f2c10d5477956116e9b391320c94d36c6bf13b088a1097",
-                "sha256:280baa8ec489c4f542f8940f9c4c2181f0306a8ee1a54eceba071a449fb870a0",
-                "sha256:29a6272fec10623fcbe158fdf9abc7a5fa032048ac1d8631f14b50fbfc10d17f",
-                "sha256:2b31f46bf7b31e6aa690d4c7a3d51bb262438c6dcb0d528adde446531d0d3bb7",
-                "sha256:2d43af2be93ffbad25dd959899b5b809618a496926146ce98ee0b23683f8c51c",
-                "sha256:381ead10b9b9af5f64646cd27107fb27b614ee7040bb1226f9c07ba96625cbb5",
-                "sha256:47a11bdbd8ada9b7ee628596f9d97fbd3851bd9999d398e9436bd67376dbece7",
-                "sha256:4d6a42744139a7fa5b46a264874a781e8694bb32f1d76d8137b68138686f1729",
-                "sha256:50691e744714856f03a86df3e2bff847c2acede4c191f9a1da38f088df342978",
-                "sha256:530cc8aaf11cc2ac7430f3614b04645662ef20c348dce4167c22d99bec3480e9",
-                "sha256:582ddfbe712025448206a5bc45855d16c2e491c2dd102ee9a2841418ac1c629f",
-                "sha256:63808c30b41f3bbf65e29f7280bf793c79f54fb807057de7e5238ffc7cc4d7b9",
-                "sha256:71b69bd716698fa62cd97137d6f2fdf49f534decb23a2c6fc80813e8b7be6822",
-                "sha256:7858847f2d84bf6e64c7f66498e851c54de8ea06a6f96a32a1d192d846734418",
-                "sha256:78e93cc3571fd928a39c0b26767c986188a4118edc67bc0695bc7a284da22e82",
-                "sha256:7f43286f13d91a34fadf61ae252a51a130223c52bfefb50310d5b2deb062cf0f",
-                "sha256:86e9f8cd4b0cdd57b4ae71a9c186717daa4c5a99f3238a8723f416256e0b064d",
-                "sha256:8f264ba2701b8c9f815b272ad568d555ef98dfe1576802ab3149c3629a9f2221",
-                "sha256:9342dd70a1e151684727c9c91ea003b2fb33523bf19385d4554f7897ca0141d4",
-                "sha256:9361de40701666b034c59ad9e317bae95c973b9ff92513dd0eced11c6adf2e21",
-                "sha256:9669179786254a2e7e57f0ecf224e978471491d660aaca833f845b72a2df3709",
-                "sha256:aac1ba0a253e17889550ddb1b60a2063f7474155465577caa2a3b131224cfd54",
-                "sha256:aef72eae10b5e3116bac6957de1df4d75909fc76d1499a53fb6387434b6bcd8d",
-                "sha256:bd3166bb3b111e76a4f8e2980fa1addf2920a4ca9b2b8ca36a3bc3dedc618270",
-                "sha256:c1b78fb9700fc961f53386ad2fd86d87091e06ede5d118b8a50dea285a071c24",
-                "sha256:c3888a051226e676e383de03bf49eb633cd39fc829516e5334e69b8d81aae751",
-                "sha256:c5f17ad25d2c1286436761b462e22b5020d83316f8e8fcb5deb2b3151f8f1d3a",
-                "sha256:c851b35fc078389bc16b915a0a7c1d5923e12e2c5aeec58c52f4aa8085ac8237",
-                "sha256:cb7df71de0af56000115eafd000b867d1261f786b5eebd88a0ca6360cccfaca7",
-                "sha256:cedb2f9e1f990918ea061f28a0f0077a07702e3819602d3507e2ff98c8d20636",
-                "sha256:e8caf961e1b1a945db76f1b5fa9c91498d15f545ac0ababbe575cfab185d3bd8"
-            ],
-            "markers": "python_version >= '2.7' and python_version not in '3.0, 3.1, 3.2, 3.3, 3.4' and python_version < '4'",
-            "version": "==5.3"
-        },
-        "cryptography": {
-            "hashes": [
-                "sha256:10c9775a3f31610cf6b694d1fe598f2183441de81cedcf1814451ae53d71b13a",
-                "sha256:180c9f855a8ea280e72a5d61cf05681b230c2dce804c48e9b2983f491ecc44ed",
-                "sha256:247df238bc05c7d2e934a761243bfdc67db03f339948b1e2e80c75d41fc7cc36",
-                "sha256:26409a473cc6278e4c90f782cd5968ebad04d3911ed1c402fc86908c17633e08",
-                "sha256:2a27615c965173c4c88f2961cf18115c08fedfb8bdc121347f26e8458dc6d237",
-                "sha256:2e26223ac636ca216e855748e7d435a1bf846809ed12ed898179587d0cf74618",
-                "sha256:321761d55fb7cb256b771ee4ed78e69486a7336be9143b90c52be59d7657f50f",
-                "sha256:4005b38cd86fc51c955db40b0f0e52ff65340874495af72efabb1bb8ca881695",
-                "sha256:4b9e96543d0784acebb70991ebc2dbd99aa287f6217546bb993df22dd361d41c",
-                "sha256:548b0818e88792318dc137d8b1ec82a0ab0af96c7f0603a00bb94f896fbf5e10",
-                "sha256:725875681afe50b41aee7fdd629cedbc4720bab350142b12c55c0a4d17c7416c",
-                "sha256:7a63e97355f3cd77c94bd98c59cb85fe0efd76ea7ef904c9b0316b5bbfde6ed1",
-                "sha256:94191501e4b4009642be21dde2a78bd3c2701a81ee57d3d3d02f1d99f8b64a9e",
-                "sha256:969ae512a250f869c1738ca63be843488ff5cc031987d302c1f59c7dbe1b225f",
-                "sha256:9f734423eb9c2ea85000aa2476e0d7a58e021bc34f0a373ac52a5454cd52f791",
-                "sha256:b45ab1c6ece7c471f01c56f5d19818ca797c34541f0b2351635a5c9fe09ac2e0",
-                "sha256:cc6096c86ec0de26e2263c228fb25ee01c3ff1346d3cfc219d67d49f303585af",
-                "sha256:dc3f437ca6353979aace181f1b790f0fc79e446235b14306241633ab7d61b8f8",
-                "sha256:e7563eb7bc5c7e75a213281715155248cceba88b11cb4b22957ad45b85903761",
-                "sha256:e7dad66a9e5684a40f270bd4aee1906878193ae50a4831922e454a2a457f1716",
-                "sha256:eb80a288e3cfc08f679f95da72d2ef90cb74f6d8a8ba69d2f215c5e110b2ca32",
-                "sha256:fa7fbcc40e2210aca26c7ac8a39467eae444d90a2c346cbcffd9133a166bcc67"
-            ],
-            "markers": "python_version >= '2.7' and python_version not in '3.0, 3.1, 3.2, 3.3, 3.4'",
-            "version": "==3.1"
+                "sha256:0003a52a123602e1acee177dc90dd201f9bb1e73f24a070db7d36c588e8f5c7d",
+                "sha256:0e85aaae861d0485eb5a79d33226dd6248d2a9f133b81532c8f5aae37de10ff7",
+                "sha256:594a1db4511bc4d960571536abe21b4e5c3003e8750ab8365fafce71c5d86901",
+                "sha256:69e836c9e5ff4373ce6d3ab311c1a2eed274793083858d3cd4c7d12ce20d5f9c",
+                "sha256:788a3c9942df5e4371c199d10383f44a105d67d401fb4304178020142f020244",
+                "sha256:7e177e4bea2de937a584b13645cab32f25e3d96fc0bc4a4cf99c27dc77682be6",
+                "sha256:83d9d2dfec70364a74f4e7c70ad04d3ca2e6a08b703606993407bf46b97868c5",
+                "sha256:84ef7a0c10c24a7773163f917f1cb6b4444597efd505a8aed0a22e8c4780f27e",
+                "sha256:9e21301f7a1e7c03dbea73e8602905a4ebba641547a462b26dd03451e5769e7c",
+                "sha256:9f6b0492d111b43de5f70052e24c1f0951cb9e6022188ebcb1cc3a3d301469b0",
+                "sha256:a69bd3c68b98298f490e84519b954335154917eaab52cf582fa2c5c7efc6e812",
+                "sha256:b4890d5fb9b7a23e3bf8abf5a8a7da8e228f1e97dc96b30b95685df840b6914a",
+                "sha256:c366df0401d1ec4e548bebe8f91d55ebcc0ec3137900d214dd7aac8427ef3030",
+                "sha256:dc42f645f8f3a489c3dd416730a514e7a91a59510ddaadc09d04224c098d3302"
+            ],
+            "markers": "python_version >= '2.7' and python_version not in '3.0, 3.1, 3.2, 3.3, 3.4, 3.5'",
+            "version": "==3.3.1"
         },
         "docutils": {
             "hashes": [
@@ -365,21 +277,16 @@
                 "sha256:b307872f855b18632ce0c21c5e45be78c0ea7ae4c15c828c20788b26921eb3f6",
                 "sha256:b97d804b1e9b523befed77c48dacec60e6dcb0b5391d57af6a65a312a90648c0"
             ],
-<<<<<<< HEAD
-            "markers": "python_version >= '2.7' and python_version not in '3.0, 3.1, 3.2, 3.3'",
-=======
->>>>>>> d912ba2f
+            "markers": "python_version >= '2.7' and python_version not in '3.0, 3.1, 3.2, 3.3'",
             "version": "==2.10"
         },
         "importlib-metadata": {
             "hashes": [
-                "sha256:90bb658cdbbf6d1735b6341ce708fc7024a3e14e99ffdc5783edea9f9b077f83",
-                "sha256:dc15b2969b4ce36305c51eebe62d418ac7791e9a157911d58bfb1f9ccd8e2070"
-            ],
-            "index": "pypi",
-            "version": "==1.7.0"
-<<<<<<< HEAD
-=======
+                "sha256:ace61d5fc652dc280e7b6b4ff732a9c2d40db2c0f92bc6cb74e07b73d53a1771",
+                "sha256:fa5daa4477a7414ae34e95942e4dd07f62adf589143c875c133c1e53c4eff38d"
+            ],
+            "index": "pypi",
+            "version": "==3.4.0"
         },
         "iniconfig": {
             "hashes": [
@@ -390,51 +297,27 @@
         },
         "isort": {
             "hashes": [
-                "sha256:54da7e92468955c4fceacd0c86bd0ec997b0e1ee80d97f67c35a78b719dccab1",
-                "sha256:6e811fcb295968434526407adb8796944f1988c5b65e8139058f2014cbe100fd"
-            ],
-            "version": "==4.3.21"
+                "sha256:c729845434366216d320e936b8ad6f9d681aab72dc7cbc2d51bedc3582f3ad1e",
+                "sha256:fff4f0c04e1825522ce6949973e83110a6e907750cd92d128b0d14aaaadbffdc"
+            ],
+            "markers": "python_version >= '3.6' and python_version < '4.0'",
+            "version": "==5.7.0"
         },
         "jeepney": {
             "hashes": [
-                "sha256:3479b861cc2b6407de5188695fa1a8d57e5072d7059322469b62628869b8e36e",
-                "sha256:d6c6b49683446d2407d2fe3acb7a368a77ff063f9182fe427da15d622adc24cf"
+                "sha256:7d59b6622675ca9e993a6bd38de845051d315f8b0c72cca3aef733a20b648657",
+                "sha256:aec56c0eb1691a841795111e184e13cad504f7703b9a64f63020816afa79a8ae"
             ],
             "markers": "sys_platform == 'linux'",
-            "version": "==0.4.3"
->>>>>>> d912ba2f
-        },
-        "iniconfig": {
-            "hashes": [
-                "sha256:80cf40c597eb564e86346103f609d74efce0f6b4d4f30ec8ce9e2c26411ba437",
-                "sha256:e5f92f89355a67de0595932a6c6c02ab4afddc6fcdc0bfc5becd0d60884d3f69"
-            ],
-            "version": "==1.0.1"
-        },
-        "isort": {
-            "hashes": [
-                "sha256:171c5f365791073426b5ed3a156c2081a47f88c329161fd28228ff2da4c97ddb",
-                "sha256:ba91218eee31f1e300ecc079ef0c524cea3fc41bfbb979cbdf5fd3a889e3cfed"
-            ],
-            "markers": "python_version >= '3.6' and python_version < '4.0'",
-            "version": "==5.5.2"
-        },
-        "jeepney": {
-            "hashes": [
-<<<<<<< HEAD
-                "sha256:3479b861cc2b6407de5188695fa1a8d57e5072d7059322469b62628869b8e36e",
-                "sha256:d6c6b49683446d2407d2fe3acb7a368a77ff063f9182fe427da15d622adc24cf"
-            ],
-            "markers": "sys_platform == 'linux'",
-            "version": "==0.4.3"
+            "version": "==0.6.0"
         },
         "keyring": {
             "hashes": [
-                "sha256:4e34ea2fdec90c1c43d6610b5a5fafa1b9097db1802948e90caf5763974b8f8d",
-                "sha256:9aeadd006a852b78f4b4ef7c7556c2774d2432bbef8ee538a3e9089ac8b11466"
+                "sha256:9acb3e1452edbb7544822b12fd25459078769e560fa51f418b6d00afaa6178df",
+                "sha256:9f44660a5d4931bdc14c08a1d01ef30b18a7a8147380710d8c9f9531e1f6c3c0"
             ],
             "markers": "python_version >= '3.6'",
-            "version": "==21.4.0"
+            "version": "==22.0.1"
         },
         "lazy-object-proxy": {
             "hashes": [
@@ -468,81 +351,29 @@
                 "sha256:ab8a6258860da4b6677da4bd2fe5dc2c659cff31b3ee4f7f5d64e79735b80d42",
                 "sha256:dd8d182285a0fe56bace7f45b5e7d1a6ebcbf524e8f3bd87eb0f125271b8831f"
             ],
-=======
-                "sha256:4e34ea2fdec90c1c43d6610b5a5fafa1b9097db1802948e90caf5763974b8f8d",
-                "sha256:9aeadd006a852b78f4b4ef7c7556c2774d2432bbef8ee538a3e9089ac8b11466"
-            ],
-            "version": "==21.4.0"
-        },
-        "lazy-object-proxy": {
-            "hashes": [
-                "sha256:0c4b206227a8097f05c4dbdd323c50edf81f15db3b8dc064d08c62d37e1a504d",
-                "sha256:194d092e6f246b906e8f70884e620e459fc54db3259e60cf69a4d66c3fda3449",
-                "sha256:1be7e4c9f96948003609aa6c974ae59830a6baecc5376c25c92d7d697e684c08",
-                "sha256:4677f594e474c91da97f489fea5b7daa17b5517190899cf213697e48d3902f5a",
-                "sha256:48dab84ebd4831077b150572aec802f303117c8cc5c871e182447281ebf3ac50",
-                "sha256:5541cada25cd173702dbd99f8e22434105456314462326f06dba3e180f203dfd",
-                "sha256:59f79fef100b09564bc2df42ea2d8d21a64fdcda64979c0fa3db7bdaabaf6239",
-                "sha256:8d859b89baf8ef7f8bc6b00aa20316483d67f0b1cbf422f5b4dc56701c8f2ffb",
-                "sha256:9254f4358b9b541e3441b007a0ea0764b9d056afdeafc1a5569eee1cc6c1b9ea",
-                "sha256:9651375199045a358eb6741df3e02a651e0330be090b3bc79f6d0de31a80ec3e",
-                "sha256:97bb5884f6f1cdce0099f86b907aa41c970c3c672ac8b9c8352789e103cf3156",
-                "sha256:9b15f3f4c0f35727d3a0fba4b770b3c4ebbb1fa907dbcc046a1d2799f3edd142",
-                "sha256:a2238e9d1bb71a56cd710611a1614d1194dc10a175c1e08d75e1a7bcc250d442",
-                "sha256:a6ae12d08c0bf9909ce12385803a543bfe99b95fe01e752536a60af2b7797c62",
-                "sha256:ca0a928a3ddbc5725be2dd1cf895ec0a254798915fb3a36af0964a0a4149e3db",
-                "sha256:cb2c7c57005a6804ab66f106ceb8482da55f5314b7fcb06551db1edae4ad1531",
-                "sha256:d74bb8693bf9cf75ac3b47a54d716bbb1a92648d5f781fc799347cfc95952383",
-                "sha256:d945239a5639b3ff35b70a88c5f2f491913eb94871780ebfabb2568bd58afc5a",
-                "sha256:eba7011090323c1dadf18b3b689845fd96a61ba0a1dfbd7f24b921398affc357",
-                "sha256:efa1909120ce98bbb3777e8b6f92237f5d5c8ea6758efea36a473e1d38f7d3e4",
-                "sha256:f3900e8a5de27447acbf900b4750b0ddfd7ec1ea7fbaf11dfa911141bc522af0"
-            ],
-            "version": "==1.4.3"
-        },
-        "mccabe": {
-            "hashes": [
-                "sha256:ab8a6258860da4b6677da4bd2fe5dc2c659cff31b3ee4f7f5d64e79735b80d42",
-                "sha256:dd8d182285a0fe56bace7f45b5e7d1a6ebcbf524e8f3bd87eb0f125271b8831f"
-            ],
->>>>>>> d912ba2f
             "version": "==0.6.1"
         },
-        "more-itertools": {
-            "hashes": [
-                "sha256:6f83822ae94818eae2612063a5101a7311e68ae8002005b5e05f03fd74a86a20",
-                "sha256:9b30f12df9393f0d28af9210ff8efe48d10c94f73e5daf886f10c4b0b0b4f03c"
-            ],
-<<<<<<< HEAD
-            "markers": "python_version >= '3.5'",
-=======
->>>>>>> d912ba2f
-            "version": "==8.5.0"
-        },
         "packaging": {
             "hashes": [
-                "sha256:4357f74f47b9c12db93624a82154e9b120fa8293699949152b22065d556079f8",
-                "sha256:998416ba6962ae7fbd6596850b80e17859a5753ba17c32284f67bfff33784181"
-            ],
-<<<<<<< HEAD
-            "markers": "python_version >= '2.7' and python_version not in '3.0, 3.1, 3.2, 3.3'",
-=======
->>>>>>> d912ba2f
-            "version": "==20.4"
+                "sha256:5b327ac1320dc863dca72f4514ecc086f31186744b84a230374cc1fd776feae5",
+                "sha256:67714da7f7bc052e064859c05c595155bd1ee9f69f76557e21f051443c20947a"
+            ],
+            "markers": "python_version >= '2.7' and python_version not in '3.0, 3.1, 3.2, 3.3'",
+            "version": "==20.9"
         },
         "pathspec": {
             "hashes": [
-                "sha256:7d91249d21749788d07a2d0f94147accd8f845507400749ea19c1ec9054a12b0",
-                "sha256:da45173eb3a6f2a5a487efba21f050af2b41948be6ab52b6a1e3ff22bb8b7061"
-            ],
-            "version": "==0.8.0"
+                "sha256:86379d6b86d75816baba717e64b1a3a3469deb93bb76d613c9ce79edc5cb68fd",
+                "sha256:aa0cb481c4041bf52ffa7b0d8fa6cd3e88a2ca4879c533c9153882ee2556790d"
+            ],
+            "version": "==0.8.1"
         },
         "pkginfo": {
             "hashes": [
-                "sha256:a6a4ac943b496745cec21f14f021bbd869d5e9b4f6ec06918cffea5a2f4b9193",
-                "sha256:ce14d7296c673dc4c61c759a0b6c14bae34e34eb819c0017bb6ca5b7292c56e9"
-            ],
-            "version": "==1.6.1"
+                "sha256:029a70cb45c6171c329dfc890cde0879f8c52d6f3922794796e06f577bb03db4",
+                "sha256:9fdbea6495622e022cc72c2e5e1b735218e4ffb2a2a69cde2694a6c1f16afb75"
+            ],
+            "version": "==1.7.0"
         },
         "pluggy": {
             "hashes": [
@@ -554,12 +385,11 @@
         },
         "py": {
             "hashes": [
-                "sha256:366389d1db726cd2fcfc79732e75410e5fe4d31db13692115529d34069a043c2",
-                "sha256:9ca6883ce56b4e8da7e79ac18787889fa5206c79dcc67fb065376cd2fe03f342"
-<<<<<<< HEAD
-            ],
-            "markers": "python_version >= '2.7' and python_version not in '3.0, 3.1, 3.2, 3.3'",
-            "version": "==1.9.0"
+                "sha256:21b81bda15b66ef5e1a777a21c4dcd9c20ad3efd0b3f817e7a809035269e1bd3",
+                "sha256:3b80836aa6d1feeaa108e046da6423ab8f6ceda6468545ae8d02d9d58d18818a"
+            ],
+            "markers": "python_version >= '2.7' and python_version not in '3.0, 3.1, 3.2, 3.3'",
+            "version": "==1.10.0"
         },
         "pycparser": {
             "hashes": [
@@ -567,26 +397,15 @@
                 "sha256:7582ad22678f0fcd81102833f60ef8d0e57288b6b5fb00323d101be910e35705"
             ],
             "markers": "python_version >= '2.7' and python_version not in '3.0, 3.1, 3.2, 3.3'",
-=======
-            ],
-            "version": "==1.9.0"
-        },
-        "pycparser": {
-            "hashes": [
-                "sha256:2d475327684562c3a96cc71adf7dc8c4f0565175cf86b6d7a404ff4c771f15f0",
-                "sha256:7582ad22678f0fcd81102833f60ef8d0e57288b6b5fb00323d101be910e35705"
-            ],
->>>>>>> d912ba2f
             "version": "==2.20"
         },
         "pygments": {
             "hashes": [
-<<<<<<< HEAD
-                "sha256:307543fe65c0947b126e83dd5a61bd8acbd84abec11f43caebaf5534cbc17998",
-                "sha256:926c3f319eda178d1bd90851e4317e6d8cdb5e292a3386aac9bd75eca29cf9c7"
+                "sha256:bc9591213a8f0e0ca1a5e68a479b4887fdc3e75d0774e5c71c31920c427de435",
+                "sha256:df49d09b498e83c1a73128295860250b0b7edd4c723a32e9bc0d295c7c2ec337"
             ],
             "markers": "python_version >= '3.5'",
-            "version": "==2.7.1"
+            "version": "==2.7.4"
         },
         "pylint": {
             "hashes": [
@@ -595,20 +414,6 @@
             ],
             "index": "pypi",
             "version": "==2.6.0"
-=======
-                "sha256:381985fcc551eb9d37c52088a32914e00517e57f4a21609f48141ba08e193fa0",
-                "sha256:88a0bbcd659fcb9573703957c6b9cff9fab7295e6e76db54c9d00ae42df32773"
-            ],
-            "version": "==2.7.2"
-        },
-        "pylint": {
-            "hashes": [
-                "sha256:7dd78437f2d8d019717dbf287772d0b2dbdfd13fc016aa7faa08d67bccc46adc",
-                "sha256:d0ece7d223fe422088b0e8f13fa0a1e8eb745ebffcb8ed53d3e95394b6101a1c"
-            ],
-            "index": "pypi",
-            "version": "==2.5.3"
->>>>>>> d912ba2f
         },
         "pyparsing": {
             "hashes": [
@@ -627,27 +432,19 @@
         },
         "pytest": {
             "hashes": [
-<<<<<<< HEAD
-                "sha256:0e37f61339c4578776e090c3b8f6b16ce4db333889d65d0efb305243ec544b40",
-                "sha256:c8f57c2a30983f469bf03e68cdfa74dc474ce56b8f280ddcb080dfd91df01043"
-            ],
-            "index": "pypi",
-            "version": "==6.0.2"
+                "sha256:9d1edf9e7d0b84d72ea3dbcdfd22b35fb543a5e8f2a60092dd578936bf63d7f9",
+                "sha256:b574b57423e818210672e07ca1fa90aaf194a4f63f3ab909a2c67ebb22913839"
+            ],
+            "index": "pypi",
+            "version": "==6.2.2"
         },
         "pytest-cov": {
             "hashes": [
-                "sha256:45ec2d5182f89a81fc3eb29e3d1ed3113b9e9a873bcddb2a71faaab066110191",
-                "sha256:47bd0ce14056fdd79f93e1713f88fad7bdcc583dcd7783da86ef2f085a0bb88e"
-            ],
-            "index": "pypi",
-            "version": "==2.10.1"
-=======
-                "sha256:85228d75db9f45e06e57ef9bf4429267f81ac7c0d742cc9ed63d09886a9fe6f4",
-                "sha256:8b6007800c53fdacd5a5c192203f4e531eb2a1540ad9c752e052ec0f7143dbad"
-            ],
-            "index": "pypi",
-            "version": "==6.0.1"
->>>>>>> d912ba2f
+                "sha256:359952d9d39b9f822d9d29324483e7ba04a3a17dd7d05aa6beb7ea01e359e5f7",
+                "sha256:bdb9fdb0b85a7cc825269a4c56b48ccaa5c7e365054b6038772c32ddcdc969da"
+            ],
+            "index": "pypi",
+            "version": "==2.11.1"
         },
         "readme-renderer": {
             "hashes": [
@@ -658,69 +455,57 @@
         },
         "regex": {
             "hashes": [
-                "sha256:0cb23ed0e327c18fb7eac61ebbb3180ebafed5b9b86ca2e15438201e5903b5dd",
-                "sha256:1a065e7a6a1b4aa851a0efa1a2579eabc765246b8b3a5fd74000aaa3134b8b4e",
-                "sha256:1a511470db3aa97432ac8c1bf014fcc6c9fbfd0f4b1313024d342549cf86bcd6",
-                "sha256:1c447b0d108cddc69036b1b3910fac159f2b51fdeec7f13872e059b7bc932be1",
-                "sha256:2278453c6a76280b38855a263198961938108ea2333ee145c5168c36b8e2b376",
-                "sha256:240509721a663836b611fa13ca1843079fc52d0b91ef3f92d9bba8da12e768a0",
-                "sha256:4e21340c07090ddc8c16deebfd82eb9c9e1ec5e62f57bb86194a2595fd7b46e0",
-                "sha256:570e916a44a361d4e85f355aacd90e9113319c78ce3c2d098d2ddf9631b34505",
-                "sha256:59d5c6302d22c16d59611a9fd53556554010db1d47e9df5df37be05007bebe75",
-                "sha256:6a46eba253cedcbe8a6469f881f014f0a98819d99d341461630885139850e281",
-                "sha256:6f567df0601e9c7434958143aebea47a9c4b45434ea0ae0286a4ec19e9877169",
-                "sha256:781906e45ef1d10a0ed9ec8ab83a09b5e0d742de70e627b20d61ccb1b1d3964d",
-                "sha256:8469377a437dbc31e480993399fd1fd15fe26f382dc04c51c9cb73e42965cc06",
-                "sha256:8cd0d587aaac74194ad3e68029124c06245acaeddaae14cb45844e5c9bebeea4",
-                "sha256:97a023f97cddf00831ba04886d1596ef10f59b93df7f855856f037190936e868",
-                "sha256:a973d5a7a324e2a5230ad7c43f5e1383cac51ef4903bf274936a5634b724b531",
-                "sha256:af360e62a9790e0a96bc9ac845d87bfa0e4ee0ee68547ae8b5a9c1030517dbef",
-                "sha256:b706c70070eea03411b1761fff3a2675da28d042a1ab7d0863b3efe1faa125c9",
-                "sha256:bfd7a9fddd11d116a58b62ee6c502fd24cfe22a4792261f258f886aa41c2a899",
-                "sha256:c30d8766a055c22e39dd7e1a4f98f6266169f2de05db737efe509c2fb9c8a3c8",
-                "sha256:c53dc8ee3bb7b7e28ee9feb996a0c999137be6c1d3b02cb6b3c4cba4f9e5ed09",
-                "sha256:c95d514093b80e5309bdca5dd99e51bcf82c44043b57c34594d9d7556bd04d05",
-                "sha256:d43cf21df524283daa80ecad551c306b7f52881c8d0fe4e3e76a96b626b6d8d8",
-                "sha256:d62205f00f461fe8b24ade07499454a3b7adf3def1225e258b994e2215fd15c5",
-                "sha256:e289a857dca3b35d3615c3a6a438622e20d1bf0abcb82c57d866c8d0be3f44c4",
-                "sha256:e5f6aa56dda92472e9d6f7b1e6331f4e2d51a67caafff4d4c5121cadac03941e",
-                "sha256:f4b1c65ee86bfbf7d0c3dfd90592a9e3d6e9ecd36c367c884094c050d4c35d04"
-            ],
-            "version": "==2020.10.23"
-        },
-        "regex": {
-            "hashes": [
-                "sha256:0dc64ee3f33cd7899f79a8d788abfbec168410be356ed9bd30bbd3f0a23a7204",
-                "sha256:1269fef3167bb52631ad4fa7dd27bf635d5a0790b8e6222065d42e91bede4162",
-                "sha256:14a53646369157baa0499513f96091eb70382eb50b2c82393d17d7ec81b7b85f",
-                "sha256:3a3af27a8d23143c49a3420efe5b3f8cf1a48c6fc8bc6856b03f638abc1833bb",
-                "sha256:46bac5ca10fb748d6c55843a931855e2727a7a22584f302dd9bb1506e69f83f6",
-                "sha256:4c037fd14c5f4e308b8370b447b469ca10e69427966527edcab07f52d88388f7",
-                "sha256:51178c738d559a2d1071ce0b0f56e57eb315bcf8f7d4cf127674b533e3101f88",
-                "sha256:5ea81ea3dbd6767873c611687141ec7b06ed8bab43f68fad5b7be184a920dc99",
-                "sha256:6961548bba529cac7c07af2fd4d527c5b91bb8fe18995fed6044ac22b3d14644",
-                "sha256:75aaa27aa521a182824d89e5ab0a1d16ca207318a6b65042b046053cfc8ed07a",
-                "sha256:7a2dd66d2d4df34fa82c9dc85657c5e019b87932019947faece7983f2089a840",
-                "sha256:8a51f2c6d1f884e98846a0a9021ff6861bdb98457879f412fdc2b42d14494067",
-                "sha256:9c568495e35599625f7b999774e29e8d6b01a6fb684d77dee1f56d41b11b40cd",
-                "sha256:9eddaafb3c48e0900690c1727fba226c4804b8e6127ea409689c3bb492d06de4",
-                "sha256:bbb332d45b32df41200380fff14712cb6093b61bd142272a10b16778c418e98e",
-                "sha256:bc3d98f621898b4a9bc7fecc00513eec8f40b5b83913d74ccb445f037d58cd89",
-                "sha256:c11d6033115dc4887c456565303f540c44197f4fc1a2bfb192224a301534888e",
-                "sha256:c50a724d136ec10d920661f1442e4a8b010a4fe5aebd65e0c2241ea41dbe93dc",
-                "sha256:d0a5095d52b90ff38592bbdc2644f17c6d495762edf47d876049cfd2968fbccf",
-                "sha256:d6cff2276e502b86a25fd10c2a96973fdb45c7a977dca2138d661417f3728341",
-                "sha256:e46d13f38cfcbb79bfdb2964b0fe12561fe633caf964a77a5f8d4e45fe5d2ef7"
-            ],
-            "version": "==2020.7.14"
+                "sha256:02951b7dacb123d8ea6da44fe45ddd084aa6777d4b2454fa0da61d569c6fa538",
+                "sha256:0d08e71e70c0237883d0bef12cad5145b84c3705e9c6a588b2a9c7080e5af2a4",
+                "sha256:1862a9d9194fae76a7aaf0150d5f2a8ec1da89e8b55890b1786b8f88a0f619dc",
+                "sha256:1ab79fcb02b930de09c76d024d279686ec5d532eb814fd0ed1e0051eb8bd2daa",
+                "sha256:1fa7ee9c2a0e30405e21031d07d7ba8617bc590d391adfc2b7f1e8b99f46f444",
+                "sha256:262c6825b309e6485ec2493ffc7e62a13cf13fb2a8b6d212f72bd53ad34118f1",
+                "sha256:2a11a3e90bd9901d70a5b31d7dd85114755a581a5da3fc996abfefa48aee78af",
+                "sha256:2c99e97d388cd0a8d30f7c514d67887d8021541b875baf09791a3baad48bb4f8",
+                "sha256:3128e30d83f2e70b0bed9b2a34e92707d0877e460b402faca908c6667092ada9",
+                "sha256:38c8fd190db64f513fe4e1baa59fed086ae71fa45083b6936b52d34df8f86a88",
+                "sha256:3bddc701bdd1efa0d5264d2649588cbfda549b2899dc8d50417e47a82e1387ba",
+                "sha256:4902e6aa086cbb224241adbc2f06235927d5cdacffb2425c73e6570e8d862364",
+                "sha256:49cae022fa13f09be91b2c880e58e14b6da5d10639ed45ca69b85faf039f7a4e",
+                "sha256:56e01daca75eae420bce184edd8bb341c8eebb19dd3bce7266332258f9fb9dd7",
+                "sha256:5862975b45d451b6db51c2e654990c1820523a5b07100fc6903e9c86575202a0",
+                "sha256:6a8ce43923c518c24a2579fda49f093f1397dad5d18346211e46f134fc624e31",
+                "sha256:6c54ce4b5d61a7129bad5c5dc279e222afd00e721bf92f9ef09e4fae28755683",
+                "sha256:6e4b08c6f8daca7d8f07c8d24e4331ae7953333dbd09c648ed6ebd24db5a10ee",
+                "sha256:717881211f46de3ab130b58ec0908267961fadc06e44f974466d1887f865bd5b",
+                "sha256:749078d1eb89484db5f34b4012092ad14b327944ee7f1c4f74d6279a6e4d1884",
+                "sha256:7913bd25f4ab274ba37bc97ad0e21c31004224ccb02765ad984eef43e04acc6c",
+                "sha256:7a25fcbeae08f96a754b45bdc050e1fb94b95cab046bf56b016c25e9ab127b3e",
+                "sha256:83d6b356e116ca119db8e7c6fc2983289d87b27b3fac238cfe5dca529d884562",
+                "sha256:8b882a78c320478b12ff024e81dc7d43c1462aa4a3341c754ee65d857a521f85",
+                "sha256:8f6a2229e8ad946e36815f2a03386bb8353d4bde368fdf8ca5f0cb97264d3b5c",
+                "sha256:9801c4c1d9ae6a70aeb2128e5b4b68c45d4f0af0d1535500884d644fa9b768c6",
+                "sha256:a15f64ae3a027b64496a71ab1f722355e570c3fac5ba2801cafce846bf5af01d",
+                "sha256:a3d748383762e56337c39ab35c6ed4deb88df5326f97a38946ddd19028ecce6b",
+                "sha256:a63f1a07932c9686d2d416fb295ec2c01ab246e89b4d58e5fa468089cab44b70",
+                "sha256:b2b1a5ddae3677d89b686e5c625fc5547c6e492bd755b520de5332773a8af06b",
+                "sha256:b2f4007bff007c96a173e24dcda236e5e83bde4358a557f9ccf5e014439eae4b",
+                "sha256:baf378ba6151f6e272824b86a774326f692bc2ef4cc5ce8d5bc76e38c813a55f",
+                "sha256:bafb01b4688833e099d79e7efd23f99172f501a15c44f21ea2118681473fdba0",
+                "sha256:bba349276b126947b014e50ab3316c027cac1495992f10e5682dc677b3dfa0c5",
+                "sha256:c084582d4215593f2f1d28b65d2a2f3aceff8342aa85afd7be23a9cad74a0de5",
+                "sha256:d1ebb090a426db66dd80df8ca85adc4abfcbad8a7c2e9a5ec7513ede522e0a8f",
+                "sha256:d2d8ce12b7c12c87e41123997ebaf1a5767a5be3ec545f64675388970f415e2e",
+                "sha256:e32f5f3d1b1c663af7f9c4c1e72e6ffe9a78c03a31e149259f531e0fed826512",
+                "sha256:e3faaf10a0d1e8e23a9b51d1900b72e1635c2d5b0e1bea1c18022486a8e2e52d",
+                "sha256:f7d29a6fc4760300f86ae329e3b6ca28ea9c20823df123a2ea8693e967b29917",
+                "sha256:f8f295db00ef5f8bae530fc39af0b40486ca6068733fb860b42115052206466f"
+            ],
+            "version": "==2020.11.13"
         },
         "requests": {
             "hashes": [
-                "sha256:b3559a131db72c33ee969480840fff4bb6dd111de7dd27c8ee1f820f4f00231b",
-                "sha256:fe75cc94a9443b9246fc7049224f75604b113c36acb93f87b80ed42c44cbb898"
-            ],
-            "index": "pypi",
-            "version": "==2.24.0"
+                "sha256:27973dd4a904a4f13b263a19c866c13b92a39ed1c964655f025f3f8d3d75b804",
+                "sha256:c210084e36a42ae6b9219e00e48287def368a26d03a048ddad7bfee44f75871e"
+            ],
+            "index": "pypi",
+            "version": "==2.25.1"
         },
         "requests-toolbelt": {
             "hashes": [
@@ -738,112 +523,86 @@
         },
         "secretstorage": {
             "hashes": [
-                "sha256:15da8a989b65498e29be338b3b279965f1b8f09b9668bd8010da183024c8bff6",
-                "sha256:b5ec909dde94d4ae2fa26af7c089036997030f0cf0a5cb372b4cccabd81c143b"
+                "sha256:30cfdef28829dad64d6ea1ed08f8eff6aa115a77068926bcc9f5225d5a3246aa",
+                "sha256:5c36f6537a523ec5f969ef9fad61c98eb9e017bc601d811e53aa25bece64892f"
             ],
             "markers": "sys_platform == 'linux'",
-            "version": "==3.1.2"
+            "version": "==3.3.0"
         },
         "six": {
             "hashes": [
                 "sha256:30639c035cdb23534cd4aa2dd52c3bf48f06e5f4a941509c8bafd8ce11080259",
                 "sha256:8b74bedcbbbaca38ff6d7491d76f2b06b3592611af620f8426e82dddb04a5ced"
             ],
-<<<<<<< HEAD
-            "markers": "python_version >= '2.7' and python_version not in '3.0, 3.1, 3.2, 3.3'",
-=======
->>>>>>> d912ba2f
+            "markers": "python_version >= '2.7' and python_version not in '3.0, 3.1, 3.2, 3.3'",
             "version": "==1.15.0"
         },
         "toml": {
             "hashes": [
-                "sha256:926b612be1e5ce0634a2ca03470f95169cf16f939018233a670519cb4ac58b0f",
-                "sha256:bda89d5935c2eac546d648028b9901107a595863cb36bae0c73ac804a9b4ce88"
-            ],
-            "version": "==0.10.1"
+                "sha256:806143ae5bfb6a3c6e736a764057db0e6a0e05e338b5630894a5f779cabb4f9b",
+                "sha256:b3bda1d108d5dd99f4a20d24d9c348e91c4db7ab1b749200bded2f839ccbe68f"
+            ],
+            "markers": "python_version >= '2.6' and python_version not in '3.0, 3.1, 3.2, 3.3'",
+            "version": "==0.10.2"
         },
         "tqdm": {
             "hashes": [
-<<<<<<< HEAD
-                "sha256:8f3c5815e3b5e20bc40463fa6b42a352178859692a68ffaa469706e6d38342a5",
-                "sha256:faf9c671bd3fad5ebaeee366949d969dca2b2be32c872a7092a1e1a9048d105b"
-            ],
-            "markers": "python_version >= '2.6' and python_version not in '3.0, 3.1, 3.2, 3.3'",
-            "version": "==4.49.0"
-=======
-                "sha256:9ad44aaf0fc3697c06f6e05c7cf025dd66bc7bcb7613c66d85f4464c47ac8fad",
-                "sha256:ef54779f1c09f346b2b5a8e5c61f96fbcb639929e640e59f8cf810794f406432"
-            ],
-            "version": "==4.51.0"
->>>>>>> d912ba2f
+                "sha256:4621f6823bab46a9cc33d48105753ccbea671b68bab2c50a9f0be23d4065cb5a",
+                "sha256:fe3d08dd00a526850568d542ff9de9bbc2a09a791da3c334f3213d8d0bbbca65"
+            ],
+            "markers": "python_version >= '2.7' and python_version not in '3.0, 3.1, 3.2, 3.3'",
+            "version": "==4.56.0"
         },
         "twine": {
             "hashes": [
-                "sha256:34352fd52ec3b9d29837e6072d5a2a7c6fe4290e97bba46bb8d478b5c598f7ab",
-                "sha256:ba9ff477b8d6de0c89dd450e70b2185da190514e91c42cc62f96850025c10472"
-            ],
-            "index": "pypi",
-            "version": "==3.2.0"
+                "sha256:2f6942ec2a17417e19d2dd372fc4faa424c87ee9ce49b4e20c427eb00a0f3f41",
+                "sha256:fcffa8fc37e8083a5be0728371f299598870ee1eccc94e9a25cef7b1dcfa8297"
+            ],
+            "index": "pypi",
+            "version": "==3.3.0"
         },
         "typed-ast": {
             "hashes": [
-                "sha256:0666aa36131496aed8f7be0410ff974562ab7eeac11ef351def9ea6fa28f6355",
-                "sha256:0c2c07682d61a629b68433afb159376e24e5b2fd4641d35424e462169c0a7919",
-<<<<<<< HEAD
-                "sha256:249862707802d40f7f29f6e1aad8d84b5aa9e44552d2cc17384b209f091276aa",
-                "sha256:24995c843eb0ad11a4527b026b4dde3da70e1f2d8806c99b7b4a7cf491612652",
-                "sha256:269151951236b0f9a6f04015a9004084a5ab0d5f19b57de779f908621e7d8b75",
-=======
-                "sha256:0d8110d78a5736e16e26213114a38ca35cb15b6515d535413b090bd50951556d",
-                "sha256:249862707802d40f7f29f6e1aad8d84b5aa9e44552d2cc17384b209f091276aa",
-                "sha256:24995c843eb0ad11a4527b026b4dde3da70e1f2d8806c99b7b4a7cf491612652",
-                "sha256:269151951236b0f9a6f04015a9004084a5ab0d5f19b57de779f908621e7d8b75",
-                "sha256:3742b32cf1c6ef124d57f95be609c473d7ec4c14d0090e5a5e05a15269fb4d0c",
->>>>>>> d912ba2f
-                "sha256:4083861b0aa07990b619bd7ddc365eb7fa4b817e99cf5f8d9cf21a42780f6e01",
-                "sha256:498b0f36cc7054c1fead3d7fc59d2150f4d5c6c56ba7fb150c013fbc683a8d2d",
-                "sha256:4e3e5da80ccbebfff202a67bf900d081906c358ccc3d5e3c8aea42fdfdfd51c1",
-                "sha256:6daac9731f172c2a22ade6ed0c00197ee7cc1221aa84cfdf9c31defeb059a907",
-                "sha256:715ff2f2df46121071622063fc7543d9b1fd19ebfc4f5c8895af64a77a8c852c",
-                "sha256:73d785a950fc82dd2a25897d525d003f6378d1cb23ab305578394694202a58c3",
-                "sha256:8c8aaad94455178e3187ab22c8b01a3837f8ee50e09cf31f1ba129eb293ec30b",
-                "sha256:8ce678dbaf790dbdb3eba24056d5364fb45944f33553dd5869b7580cdbb83614",
-<<<<<<< HEAD
-                "sha256:aaee9905aee35ba5905cfb3c62f3e83b3bec7b39413f0a7f19be4e547ea01ebb",
-=======
-                "sha256:92c325624e304ebf0e025d1224b77dd4e6393f18aab8d829b5b7e04afe9b7a2c",
-                "sha256:aaee9905aee35ba5905cfb3c62f3e83b3bec7b39413f0a7f19be4e547ea01ebb",
-                "sha256:b52ccf7cfe4ce2a1064b18594381bccf4179c2ecf7f513134ec2f993dd4ab395",
->>>>>>> d912ba2f
-                "sha256:bcd3b13b56ea479b3650b82cabd6b5343a625b0ced5429e4ccad28a8973f301b",
-                "sha256:c9e348e02e4d2b4a8b2eedb48210430658df6951fa484e59de33ff773fbd4b41",
-                "sha256:d205b1b46085271b4e15f670058ce182bd1199e56b317bf2ec004b6a44f911f6",
-                "sha256:d43943ef777f9a1c42bf4e552ba23ac77a6351de620aa9acf64ad54933ad4d34",
-                "sha256:d5d33e9e7af3b34a40dc05f498939f0ebf187f07c385fd58d591c533ad8562fe",
-<<<<<<< HEAD
-=======
-                "sha256:d648b8e3bf2fe648745c8ffcee3db3ff903d0817a01a12dd6a6ea7a8f4889072",
-                "sha256:fac11badff8313e23717f3dada86a15389d0708275bddf766cca67a84ead3e91",
->>>>>>> d912ba2f
-                "sha256:fc0fea399acb12edbf8a628ba8d2312f583bdbdb3335635db062fa98cf71fca4",
-                "sha256:fe460b922ec15dd205595c9b5b99e2f056fd98ae8f9f56b888e7a17dc2b757e7"
-            ],
-            "version": "==1.4.1"
+                "sha256:07d49388d5bf7e863f7fa2f124b1b1d89d8aa0e2f7812faff0a5658c01c59aa1",
+                "sha256:14bf1522cdee369e8f5581238edac09150c765ec1cb33615855889cf33dcb92d",
+                "sha256:240296b27397e4e37874abb1df2a608a92df85cf3e2a04d0d4d61055c8305ba6",
+                "sha256:36d829b31ab67d6fcb30e185ec996e1f72b892255a745d3a82138c97d21ed1cd",
+                "sha256:37f48d46d733d57cc70fd5f30572d11ab8ed92da6e6b28e024e4a3edfb456e37",
+                "sha256:4c790331247081ea7c632a76d5b2a265e6d325ecd3179d06e9cf8d46d90dd151",
+                "sha256:5dcfc2e264bd8a1db8b11a892bd1647154ce03eeba94b461effe68790d8b8e07",
+                "sha256:7147e2a76c75f0f64c4319886e7639e490fee87c9d25cb1d4faef1d8cf83a440",
+                "sha256:7703620125e4fb79b64aa52427ec192822e9f45d37d4b6625ab37ef403e1df70",
+                "sha256:8368f83e93c7156ccd40e49a783a6a6850ca25b556c0fa0240ed0f659d2fe496",
+                "sha256:84aa6223d71012c68d577c83f4e7db50d11d6b1399a9c779046d75e24bed74ea",
+                "sha256:85f95aa97a35bdb2f2f7d10ec5bbdac0aeb9dafdaf88e17492da0504de2e6400",
+                "sha256:8db0e856712f79c45956da0c9a40ca4246abc3485ae0d7ecc86a20f5e4c09abc",
+                "sha256:9044ef2df88d7f33692ae3f18d3be63dec69c4fb1b5a4a9ac950f9b4ba571606",
+                "sha256:963c80b583b0661918718b095e02303d8078950b26cc00b5e5ea9ababe0de1fc",
+                "sha256:987f15737aba2ab5f3928c617ccf1ce412e2e321c77ab16ca5a293e7bbffd581",
+                "sha256:9ec45db0c766f196ae629e509f059ff05fc3148f9ffd28f3cfe75d4afb485412",
+                "sha256:9fc0b3cb5d1720e7141d103cf4819aea239f7d136acf9ee4a69b047b7986175a",
+                "sha256:a2c927c49f2029291fbabd673d51a2180038f8cd5a5b2f290f78c4516be48be2",
+                "sha256:a38878a223bdd37c9709d07cd357bb79f4c760b29210e14ad0fb395294583787",
+                "sha256:b4fcdcfa302538f70929eb7b392f536a237cbe2ed9cba88e3bf5027b39f5f77f",
+                "sha256:c0c74e5579af4b977c8b932f40a5464764b2f86681327410aa028a22d2f54937",
+                "sha256:c1c876fd795b36126f773db9cbb393f19808edd2637e00fd6caba0e25f2c7b64",
+                "sha256:c9aadc4924d4b5799112837b226160428524a9a45f830e0d0f184b19e4090487",
+                "sha256:cc7b98bf58167b7f2db91a4327da24fb93368838eb84a44c472283778fc2446b",
+                "sha256:cf54cfa843f297991b7388c281cb3855d911137223c6b6d2dd82a47ae5125a41",
+                "sha256:d003156bb6a59cda9050e983441b7fa2487f7800d76bdc065566b7d728b4581a",
+                "sha256:d175297e9533d8d37437abc14e8a83cbc68af93cc9c1c59c2c292ec59a0697a3",
+                "sha256:d746a437cdbca200622385305aedd9aef68e8a645e385cc483bdc5e488f07166",
+                "sha256:e683e409e5c45d5c9082dc1daf13f6374300806240719f95dc783d1fc942af10"
+            ],
+            "version": "==1.4.2"
         },
         "urllib3": {
             "hashes": [
-<<<<<<< HEAD
-                "sha256:91056c15fa70756691db97756772bb1eb9678fa585d9184f24534b100dc60f4a",
-                "sha256:e7983572181f5e1522d9c98453462384ee92a0be7fac5f1413a1e35c56cc0461"
+                "sha256:1b465e494e3e0d8939b50680403e3aedaa2bc434b7d5af64dfd3c958d7f5ae80",
+                "sha256:de3eedaad74a2683334e282005cd8d7f22f4d55fa690a2a1020a416cb0a47e73"
             ],
             "markers": "python_version >= '2.7' and python_version not in '3.0, 3.1, 3.2, 3.3, 3.4' and python_version < '4'",
-            "version": "==1.25.10"
-=======
-                "sha256:8d7eaa5a82a1cac232164990f04874c594c9453ec55eef02eab885aa02fc17a2",
-                "sha256:f5321fbe4bf3fefa0efd0bfe7fb14e90909eb62a48ccda331726b4319897dd5e"
-            ],
-            "version": "==1.25.11"
->>>>>>> d912ba2f
+            "version": "==1.26.3"
         },
         "webencodings": {
             "hashes": [
@@ -852,17 +611,14 @@
             ],
             "version": "==0.5.1"
         },
-<<<<<<< HEAD
         "wheel": {
             "hashes": [
-                "sha256:497add53525d16c173c2c1c733b8f655510e909ea78cc0e29d374243544b77a2",
-                "sha256:99a22d87add3f634ff917310a3d87e499f19e663413a52eb9232c447aa646c9f"
-            ],
-            "index": "pypi",
-            "version": "==0.35.1"
-        },
-=======
->>>>>>> d912ba2f
+                "sha256:78b5b185f0e5763c26ca1e324373aadd49182ca90e825f7853f4b2509215dc0e",
+                "sha256:e11eefd162658ea59a60a0f6c7d493a7190ea4b9a85e335b33489d9f17e0245e"
+            ],
+            "index": "pypi",
+            "version": "==0.36.2"
+        },
         "wrapt": {
             "hashes": [
                 "sha256:b62ffa81fb85f4332a4f609cab4ac40709470da05643a082ec1eb88e6d9b97d7"
@@ -874,12 +630,8 @@
                 "sha256:102c24ef8f171fd729d46599845e95c7ab894a4cf45f5de11a44cc7444fb1108",
                 "sha256:ed5eee1974372595f9e416cc7bbeeb12335201d8081ca8a0743c954d4446e5cb"
             ],
-<<<<<<< HEAD
             "markers": "python_version >= '3.6'",
-            "version": "==3.1.0"
-=======
             "version": "==3.4.0"
->>>>>>> d912ba2f
         }
     }
 }